/* ###
 * IP: GHIDRA
 *
 * Licensed under the Apache License, Version 2.0 (the "License");
 * you may not use this file except in compliance with the License.
 * You may obtain a copy of the License at
 * 
 *      http://www.apache.org/licenses/LICENSE-2.0
 * 
 * Unless required by applicable law or agreed to in writing, software
 * distributed under the License is distributed on an "AS IS" BASIS,
 * WITHOUT WARRANTIES OR CONDITIONS OF ANY KIND, either express or implied.
 * See the License for the specific language governing permissions and
 * limitations under the License.
 */
package ghidra.app.util.opinion;

import java.io.IOException;
import java.io.InputStream;
import java.math.BigInteger;
import java.text.NumberFormat;
import java.util.*;

import ghidra.app.cmd.label.SetLabelPrimaryCmd;
import ghidra.app.util.MemoryBlockUtils;
import ghidra.app.util.Option;
import ghidra.app.util.bin.ByteProvider;
import ghidra.app.util.bin.format.MemoryLoadable;
import ghidra.app.util.bin.format.elf.*;
import ghidra.app.util.bin.format.elf.ElfDynamicType.ElfDynamicValueType;
import ghidra.app.util.bin.format.elf.extend.ElfLoadAdapter;
import ghidra.app.util.bin.format.elf.relocation.ElfRelocationContext;
import ghidra.app.util.bin.format.elf.relocation.ElfRelocationHandler;
import ghidra.app.util.importer.MessageLog;
import ghidra.framework.options.Options;
import ghidra.framework.store.LockException;
import ghidra.program.database.mem.FileBytes;
import ghidra.program.database.register.AddressRangeObjectMap;
import ghidra.program.model.address.*;
import ghidra.program.model.data.*;
import ghidra.program.model.data.Array;
import ghidra.program.model.data.DataUtilities.ClearDataMode;
import ghidra.program.model.listing.*;
import ghidra.program.model.mem.*;
import ghidra.program.model.reloc.RelocationTable;
import ghidra.program.model.scalar.Scalar;
import ghidra.program.model.symbol.*;
import ghidra.program.model.util.AddressSetPropertyMap;
import ghidra.program.model.util.CodeUnitInsertionException;
import ghidra.util.*;
import ghidra.util.datastruct.*;
import ghidra.util.exception.*;
import ghidra.util.task.TaskMonitor;

class ElfProgramBuilder extends MemorySectionResolver implements ElfLoadHelper {

	public static final String BLOCK_SOURCE_NAME = "Elf Loader";

	private static final String SEGMENT_NAME_PREFIX = "segment_";
	private static final String UNALLOCATED_NAME_PREFIX = "unallocated_";

	private static final String ELF_HEADER_BLOCK_NAME = "_elfHeader";
	private static final String ELF_PROGRAM_HEADERS_BLOCK_NAME = "_elfProgramHeaders";
	private static final String ELF_SECTION_HEADERS_BLOCK_NAME = "_elfSectionHeaders";

	// Maximum length of discardable segment
	// If program contains section headers, any zeroed segment smaller than this size
	// will be eligible for removal.
	private static final int DISCARDABLE_SEGMENT_SIZE = 0xff;

	private List<Option> options;
	private Long dataImageBase; // cached data image base option or null if not applicable
	private MessageLog log;

	private ElfHeader elf;
	private FileBytes fileBytes;

	private Listing listing;
	private Memory memory;

	private HashMap<ElfSymbol, Address> symbolMap = new HashMap<>();

	protected ElfProgramBuilder(ElfHeader elf, Program program, List<Option> options,
			MessageLog log) {
		super(program);
		this.elf = elf;
		this.options = options;
		this.log = log;
		memory = program.getMemory();
		listing = program.getListing();
	}

	@Override
	public ElfHeader getElfHeader() {
		return elf;
	}

	static void loadElf(ElfHeader elf, Program program, List<Option> options, MessageLog log,
			TaskMonitor monitor) throws IOException, CancelledException {
		ElfProgramBuilder elfProgramBuilder = new ElfProgramBuilder(elf, program, options, log);
		elfProgramBuilder.load(monitor);
	}

	protected void load(TaskMonitor monitor) throws IOException, CancelledException {

		monitor.setMessage("Completing ELF header parsing...");
		monitor.setCancelEnabled(false);
		elf.parse();
		monitor.setCancelEnabled(true);

		int id = program.startTransaction("Load ELF program");
		boolean success = false;
		try {

			addProgramProperties(monitor);

			setImageBase();
			program.setExecutableFormat(ElfLoader.ELF_NAME);

			// resolve segment/sections and create program memory blocks
			ByteProvider byteProvider = elf.getReader().getByteProvider();
			try (InputStream fileIn = byteProvider.getInputStream(0)) {
				fileBytes = program.getMemory()
						.createFileBytes(byteProvider.getName(), 0, byteProvider.length(), fileIn,
							monitor);
			}

			adjustSegmentAndSectionFileAllocations(byteProvider);

			// process headers and define "section" within memory elfProgramBuilder
			processProgramHeaders(monitor);
			processSectionHeaders(monitor);

			resolve(monitor);

			if (elf.e_shnum() == 0) {
				// create/expand segments to their fullsize if not sections are defined
				expandProgramHeaderBlocks(monitor);
			}

			if (memory.isEmpty()) {
				// TODO: Does this really happen?
				success = true;
				return;
			}

			pruneDiscardableBlocks();

			markupElfHeader(monitor);
			markupProgramHeaders(monitor);
			markupSectionHeaders(monitor);
			markupDynamicTable(monitor);
			markupInterpreter(monitor);

			processStringTables(monitor);

			processSymbolTables(monitor);

			elf.getLoadAdapter().processElf(this, monitor);

			processEntryPoints(monitor);
<<<<<<< HEAD
=======

>>>>>>> efa065ac
			processRelocations(monitor);
			processImports(monitor);

			monitor.setMessage("Processing PLT/GOT ...");
			elf.getLoadAdapter().processGotPlt(this, monitor);

			markupHashTable(monitor);
			markupGnuHashTable(monitor);
			markupGnuBuildId(monitor);
			markupGnuDebugLink(monitor);

			processGNU(monitor);
			processGNU_readOnly(monitor);

			success = true;
		}
		finally {
			program.endTransaction(id, success);
		}
	}

	private void adjustSegmentAndSectionFileAllocations(ByteProvider byteProvider)
			throws IOException {

		// Identify file ranges not consumed by segments and sections
		RangeMap fileMap = new RangeMap();
		fileMap.paintRange(0, byteProvider.length() - 1, -1); // -1: unallocated

		ElfProgramHeader[] segments = elf.getProgramHeaders();
		ElfSectionHeader[] sections = elf.getSections();

		for (ElfProgramHeader segment : segments) {
			if (segment.getType() == ElfProgramHeaderConstants.PT_NULL) {
				continue;
			}
			long size = segment.getFileSize();
			long offset = segment.getOffset();
			if (size > 0) {
				fileMap.paintRange(offset, offset + size - 1, -2); // -2: used by segment
			}
		}

		for (ElfSectionHeader section : sections) {
			if (section.getType() == ElfSectionHeaderConstants.SHT_NULL ||
				section.getType() == ElfSectionHeaderConstants.SHT_NOBITS) {
				continue;
			}
			section.getSize();
			section.getOffset();
			long size = section.getSize();
			long offset = section.getOffset();
			if (size > 0) {
				fileMap.paintRange(offset, offset + size - 1, -3); // -3: used by section 
			}
		}

		// Ignore header regions which will always be allocated to blocks
		int elfHeaderSize = elf.toDataType().getLength();
		fileMap.paintRange(0, elfHeaderSize - 1, -4);
		int programHeaderSize = elf.e_phentsize() * elf.e_phnum();
		if (programHeaderSize != 0) {
			fileMap.paintRange(elf.e_phoff(), elf.e_phoff() + programHeaderSize - 1, -4);
		}
		int sectionHeaderSize = elf.e_shentsize() * elf.e_shnum();
		if (sectionHeaderSize != 0) {
			fileMap.paintRange(elf.e_shoff(), elf.e_shoff() + sectionHeaderSize - 1, -4);
		}

		// Unused file ranges - add as OTHER blocks
		IndexRangeIterator rangeIterator = fileMap.getIndexRangeIterator(0);
		int unallocatedIndex = 0;
		while (rangeIterator.hasNext()) {
			IndexRange range = rangeIterator.next();
			int value = fileMap.getValue(range.getStart());
			if (value != -1) {
				continue;
			}
			String name = UNALLOCATED_NAME_PREFIX + unallocatedIndex++;
			try {
				addInitializedMemorySection(null, range.getStart(),
					range.getEnd() - range.getStart() + 1, AddressSpace.OTHER_SPACE.getMinAddress(),
					name, false, false, false, null, false, false);
			}
			catch (AddressOverflowException e) {
				// ignore
			}
		}
	}

	private void pruneDiscardableBlocks() {
		try {
			for (MemoryBlock block : memory.getBlocks()) {
				long size = block.getSize();
				// prune any zero-filled unallocated block or segment blocks smaller than DISCARDABLE_SEGMENT_SIZE
				if (!block.getName().startsWith(UNALLOCATED_NAME_PREFIX)) {
					// Don't prune segments when sections are absent
					if (elf.e_shnum() == 0 || size > DISCARDABLE_SEGMENT_SIZE ||
						!block.getName().startsWith(SEGMENT_NAME_PREFIX)) {
						continue;
					}
				}
				if (isZeroFilledBlock(block)) {
					Msg.debug(this,
						"Removing discardable alignment/filler segment at " + block.getStart());
					memory.removeBlock(block, TaskMonitor.DUMMY);
				}
			}
		}
		catch (LockException | MemoryAccessException e) {
			throw new AssertException(e); // should never happen
		}
	}

	private boolean isZeroFilledBlock(MemoryBlock block) throws MemoryAccessException {
		int bufSize = 8 * 1024;
		long blockSize = block.getSize();
		if (blockSize < bufSize) {
			bufSize = (int) blockSize;
		}
		byte[] bytes = new byte[bufSize];
		Address addr = block.getStart();
		long cnt = 0;
		while (cnt < blockSize) {
			int readLen = block.getBytes(addr.add(cnt), bytes, 0, bufSize);
			if (readLen <= 0 || !isZeroedArray(bytes, readLen)) {
				return false;
			}
			cnt += readLen;
		}
		return true;
	}

	private boolean isZeroedArray(byte[] bytes, int len) {
		for (int i = 0; i < len; i++) {
			if (bytes[i] != 0) {
				return false;
			}
		}
		return true;
	}

	@Override
	public MessageLog getLog() {
		return log;
	}

	@Override
	public void log(String msg) {
		log.appendMsg(msg);
	}

	@Override
	public void log(Throwable t) {
		log.appendException(t);
	}

	private void setImageBase() {
		if (!ElfLoaderOptionsFactory.hasImageBaseOption(options)) {
			log("Using existing program image base of " + program.getImageBase());
			return;
		}
		try {
			AddressSpace defaultSpace = getDefaultAddressSpace();
			Address imageBase = null;

			String imageBaseStr = ElfLoaderOptionsFactory.getImageBaseOption(options);
			if (imageBaseStr == null) {
				imageBase = defaultSpace.getAddress(elf.getImageBase(), true);
			}
			else {
				long imageBaseOffset = NumericUtilities.parseHexLong(imageBaseStr);
				imageBase = defaultSpace.getAddress(imageBaseOffset, true);
			}

			program.setImageBase(imageBase, true);
		}
		catch (Exception e) {
			// this shouldn't happen
			Msg.error(this, "Can't set image base.", e);
		}
	}

	private long getImageDataBase() {
		if (dataImageBase == null) {
			dataImageBase = 0L;
			String imageBaseStr = ElfLoaderOptionsFactory.getDataImageBaseOption(options);
			if (imageBaseStr != null) {
				dataImageBase = NumericUtilities.parseHexLong(imageBaseStr);
			}
		}
		return dataImageBase;
	}

	private void addProgramProperties(TaskMonitor monitor) throws CancelledException {

		monitor.checkCanceled();
		monitor.setMessage("Adding program properties...");

		Options props = program.getOptions(Program.PROGRAM_INFO);

		// Preserve original image base which may be required for DWARF address fixup.
		// String is used to avoid decimal rendering of long values in display.
		props.setString(ElfLoader.ELF_ORIGINAL_IMAGE_BASE_PROPERTY,
			"0x" + Long.toHexString(elf.getImageBase()));
		props.setBoolean(ElfLoader.ELF_PRELINKED_PROPERTY, elf.isPreLinked());

		String elfFileType;
		boolean isRelocatable = false;
		switch (elf.e_type()) {
			case ElfConstants.ET_NONE:
				elfFileType = "unspecified";
				break;
			case ElfConstants.ET_REL:
				elfFileType = "relocatable";
				isRelocatable = true;
				break;
			case ElfConstants.ET_EXEC:
				elfFileType = "executable";
				break;
			case ElfConstants.ET_DYN:
				elfFileType = "shared object";
				isRelocatable = true;
				break;
			case ElfConstants.ET_CORE:
				elfFileType = "core";
				isRelocatable = true;
				break;
			default:
				elfFileType = "unknown";
				break;
		}
		props.setString(ElfLoader.ELF_FILE_TYPE_PROPERTY, elfFileType);
		props.setBoolean(RelocationTable.RELOCATABLE_PROP_NAME, isRelocatable);

		int fileIndex = 0;
		ElfSymbolTable[] symbolTables = elf.getSymbolTables();
		for (ElfSymbolTable symbolTable : symbolTables) {
			monitor.checkCanceled();
			String[] files = symbolTable.getSourceFiles();
			for (String file : files) {
				monitor.checkCanceled();
				props.setString(ElfLoader.ELF_SOURCE_FILE_PROPERTY_PREFIX + pad(fileIndex++) + "]",
					file);
			}
		}

		int libraryIndex = 0;
		ElfDynamicTable dynamicTable = elf.getDynamicTable();
		if (dynamicTable != null) {
			String[] neededLibs = elf.getDynamicLibraryNames();
			for (String neededLib : neededLibs) {
				monitor.checkCanceled();
				props.setString(
					ElfLoader.ELF_REQUIRED_LIBRARY_PROPERTY_PREFIX + pad(libraryIndex++) + "]",
					neededLib);
			}
		}

	}

	private AddressRange getMarkupMemoryRangeConstraint(Address addr) {
		MemoryBlock block = memory.getBlock(addr);
		if (block == null) {
			return null;
		}
		return new AddressRangeImpl(addr, block.getEnd());
	}

	/**
	 * Processes the GNU version section.
	 * @throws CancelledException 
	 */
	private void processGNU(TaskMonitor monitor) throws CancelledException {
		monitor.checkCanceled();

		Address versionTableAddr = null;

		ElfDynamicTable dynamicTable = elf.getDynamicTable();
		if (dynamicTable != null) {
			try {
				long versionTableAddrOffset =
					dynamicTable.getDynamicValue(ElfDynamicType.DT_VERSYM);
				versionTableAddr = getDefaultAddress(versionTableAddrOffset);
			}
			catch (NotFoundException e) {
				// ignore
			}
		}

		// TODO: Handle multiple version tables

		if (versionTableAddr == null) {
			ElfSectionHeader[] sections = elf.getSections(ElfSectionHeaderConstants.SHT_GNU_versym);
			if (sections.length == 0) {
				return;
			}
			versionTableAddr = findLoadAddress(sections[0], 0);
		}

		if (versionTableAddr == null) {
			return;
		}

		AddressRange markupRange = getMarkupMemoryRangeConstraint(versionTableAddr);
		if (markupRange == null) {
			return;
		}

		WordDataType WORD = new WordDataType();

		ElfSymbolTable symtab = elf.getDynamicSymbolTable();
		if (symtab == null) {
			return;
		}

		ElfSymbol[] symbols = symtab.getSymbols();
		int maxCnt = Math.min((int) (markupRange.getLength() / 2), symbols.length);

		Address nextAddr = versionTableAddr;
		for (int index = 0; index < maxCnt; index++) {
			CodeUnit cu = null;
			try {
				cu = listing.createData(nextAddr, WORD);
			}
			catch (CodeUnitInsertionException e) {
				// ignore
			}
			catch (DataTypeConflictException e) {
				// ignore
			}

			if (cu == null) {
				cu = listing.getCodeUnitAt(nextAddr);
			}
			if (cu != null) {

				String comment = null;

				comment = symbols[index].getNameAsString();
				if (comment == null) {
					comment = Long.toHexString(symbols[index].getValue());
				}

				cu.setComment(CodeUnit.EOL_COMMENT, comment);

//            Scalar scalar = (Scalar)data.getValue();
//            switch ((int)scalar.getValue()) {
//                case GNU_Constants.VER_NDX_LOCAL:
//                    data.setComment(Data.EOL_COMMENT, symbols[index].getNameAsString()+ " - local version");
//                    break;
//                case GNU_Constants.VER_NDX_GLOBAL:
//                    data.setComment(Data.EOL_COMMENT, symbols[index].getNameAsString()+ " - global version");
//                    break;
//                default:
//                    data.setComment(Data.EOL_COMMENT, symbols[index].getNameAsString()+ " - ??");
//                  break;
//            }
			}
			try {
				nextAddr = nextAddr.add(2);
			}
			catch (AddressOutOfBoundsException e) {
				break; // no more room
			}
		}
	}

	/**
	 * Adjust GNU read-only segments following relocations (PT_GNU_RELRO).
	 */
	private void processGNU_readOnly(TaskMonitor monitor) {

		// Set read-only segments
		if (elf.e_shentsize() != 0) {
			return;
		}

		monitor.setMessage("Processing GNU Definitions");
		for (ElfProgramHeader roSegment : elf
				.getProgramHeaders(ElfProgramHeaderConstants.PT_GNU_RELRO)) {
			ElfProgramHeader loadedSegment =
				elf.getProgramLoadHeaderContaining(roSegment.getVirtualAddress());
			if (loadedSegment != null) {
				for (AddressRange blockRange : getResolvedLoadAddresses(loadedSegment)) {
					MemoryBlock block = memory.getBlock(blockRange.getMinAddress());
					if (block != null) {
						log("Setting block " + block.getName() +
							" to read-only based upon PT_GNU_RELRO data");
						block.setWrite(false);
					}
				}
			}
		}
	}

	private void processEntryPoints(TaskMonitor monitor) throws CancelledException {
		monitor.checkCanceled();
		monitor.setMessage("Creating entry points...");

		long entry = elf.e_entry(); // already adjusted for pre-link
		if (entry != 0) {
			Address entryAddr =
				createEntryFunction(ElfLoader.ELF_ENTRY_FUNCTION_NAME, entry, monitor);
			if (entryAddr != null) {
				addElfHeaderReferenceMarkup(elf.getEntryComponentOrdinal(), entryAddr);
			}
		}

		// process dynamic entry points
		createDynamicEntryPoints(ElfDynamicType.DT_INIT, null, "_INIT_", monitor);
		createDynamicEntryPoints(ElfDynamicType.DT_INIT_ARRAY, ElfDynamicType.DT_INIT_ARRAYSZ,
			"_INIT_", monitor);
		createDynamicEntryPoints(ElfDynamicType.DT_PREINIT_ARRAY, ElfDynamicType.DT_PREINIT_ARRAYSZ,
			"_PREINIT_", monitor);
		createDynamicEntryPoints(ElfDynamicType.DT_FINI, null, "_FINI_", monitor);
		createDynamicEntryPoints(ElfDynamicType.DT_FINI_ARRAY, ElfDynamicType.DT_FINI_ARRAYSZ,
			"_FINI_", monitor);

	}

	private void createDynamicEntryPoints(ElfDynamicType dynamicEntryType,
			ElfDynamicType entryArraySizeType, String baseName, TaskMonitor monitor) {

		ElfDynamicTable dynamicTable = elf.getDynamicTable();
		if (dynamicTable == null) {
			return;
		}

		try {
			long entryAddrOffset =
				elf.adjustAddressForPrelink(dynamicTable.getDynamicValue(dynamicEntryType));

			if (entryArraySizeType == null) {
				// single entry addr case
				createEntryFunction("_" + dynamicEntryType.name, entryAddrOffset, monitor);
				return;
			}

			// entryAddrOffset points to array of entry addresses
			DataType dt = elf.is32Bit() ? DWordDataType.dataType : QWordDataType.dataType;
			Address entryArrayAddr = getDefaultAddress(entryAddrOffset);
			long arraySize = dynamicTable.getDynamicValue(entryArraySizeType);
			long elementCount = arraySize / dt.getLength();

			for (int i = 0; i < elementCount; i++) {
				Address addr = entryArrayAddr.add(i * dt.getLength());
				Data data = createData(addr, dt);
				if (data == null) {
					break;
				}
				Scalar value = (Scalar) data.getValue();
				if (value != null) {
					if (i != 0 && value.getValue() == 0) {
						continue;
					}
					long funcAddrOffset = elf.adjustAddressForPrelink(value.getValue());
					Address funcAddr = createEntryFunction(baseName + i, funcAddrOffset, monitor);
					if (funcAddr != null) {
						data.addOperandReference(0, funcAddr, RefType.DATA, SourceType.ANALYSIS);
					}
				}
			}

		}
		catch (NotFoundException e) {
			// ignore
		}

	}

	/**
	 * Create an entry point function.
	 * Note: entries in the dynamic table appear to have any pre-link adjustment already applied.
	 * @param name
	 * @param entryAddr function address (adjusted for pre-linking).
	 * @param monitor
	 * @return function address
	 */
	private Address createEntryFunction(String name, long entryAddr, TaskMonitor monitor) {

		entryAddr += getImageBaseWordAdjustmentOffset(); // word offset

		Address entryAddress = getDefaultAddressSpace().getTruncatedAddress(entryAddr, true);

		// TODO: Entry may refer to a pointer - make sure we have execute permission
		MemoryBlock block = memory.getBlock(entryAddress);
		if (block == null || !block.isExecute()) {
			return entryAddress;
		}

		entryAddress = elf.getLoadAdapter().creatingFunction(this, entryAddress);

		Function function = program.getFunctionManager().getFunctionAt(entryAddress);
		if (function != null) {
			program.getSymbolTable().addExternalEntryPoint(entryAddress);
			return entryAddress; // symbol-based function already created
		}

		try {
			createOneByteFunction(name, entryAddress, true);
		}
		catch (Exception e) {
			log("Could not create symbol at entry point: " + getMessage(e));
		}

		return entryAddress;
	}

	private String getMessage(Exception e) {
		String msg = e.getMessage();
		if (msg == null) {
			msg = e.toString();
		}
		return msg;
	}

	private void markupInterpreter(TaskMonitor monitor) throws CancelledException {
		monitor.checkCanceled();
		monitor.setMessage("Processing interpreter...");
		Address interpStrAddr = null;

		ElfProgramHeader[] interpProgramHeaders =
			elf.getProgramHeaders(ElfProgramHeaderConstants.PT_INTERP);
		if (interpProgramHeaders.length != 0) {
			long offset = interpProgramHeaders[0].getOffset();
			if (offset == 0) {
				Msg.warn(this, "ELF PT_INTERP appears to have been stripped from binary");
				return;
			}
			interpStrAddr = findLoadAddress(interpProgramHeaders[0].getOffset(), 1);
		}

		if (interpStrAddr == null) {
			ElfSectionHeader interpSection = elf.getSection(ElfSectionHeaderConstants.dot_interp);
			if (interpSection != null) {
				interpStrAddr = findLoadAddress(interpSection, 0);
			}
		}

		if (interpStrAddr == null) {
			return;
		}

		createData(interpStrAddr, TerminatedStringDataType.dataType);
		listing.setComment(interpStrAddr, CodeUnit.EOL_COMMENT, "Initial Elf program interpreter");
	}

	private void processImports(TaskMonitor monitor) throws CancelledException {
		monitor.checkCanceled();
		monitor.setMessage("Processing imports...");

		ExternalManager extManager = program.getExternalManager();
		ElfDynamicTable dynamicTable = elf.getDynamicTable();
		if (dynamicTable != null) {
			String[] neededLibs = elf.getDynamicLibraryNames();
			for (String neededLib : neededLibs) {
				try {
					extManager.setExternalPath(neededLib, null, false);
				}
				catch (InvalidInputException e) {
					log("Bad library name: " + neededLib);
				}
			}
		}
	}

	private void processRelocations(TaskMonitor monitor) throws CancelledException {
		monitor.setMessage("Processing relocation tables...");

		boolean processRelocations = ElfLoaderOptionsFactory.performRelocations(options);

		Address defaultBase = getDefaultAddress(elf.adjustAddressForPrelink(0));
		AddressSpace defaultSpace = defaultBase.getAddressSpace();
		long defaultBaseOffset = defaultBase.getAddressableWordOffset();

		int totalCount = 0;
		for (ElfRelocationTable relocationTable : elf.getRelocationTables()) {
			totalCount += relocationTable.getRelocationCount();
		}
		monitor.initialize(totalCount);

		for (ElfRelocationTable relocationTable : elf.getRelocationTables()) {

			monitor.checkCanceled();

			Address relocTableAddr = null;

			ElfSectionHeader section = relocationTable.getTableSectionHeader();
			if (section != null) {
				relocTableAddr = findLoadAddress(section, 0);
			}
			else {
				relocTableAddr = findLoadAddress(relocationTable.getFileOffset(), 1);
			}

			/**
			 * Cases:
			 * 1. elf.isRelocatable()
			 * 	a) sectionToBeRelocated null (may be NULL section?)
			 *  b) sectionToBeRelocated known - offset relative to section load address
			 *
			 * 2. !elf.isRelocatable()
			 *  a) sectionToBeRelocated null (may be NULL section?)
			 *  b) sectionToBeRelocated known - offset relative to image base
			 */

			AddressSpace relocationSpace = defaultSpace;
			long baseOffset = defaultBaseOffset;

			ElfSectionHeader sectionToBeRelocated = relocationTable.getSectionToBeRelocated();
			if (sectionToBeRelocated != null) {
				// relocation offsets are relative to start of section load address
				Address sectionLoadAddr = findLoadAddress(sectionToBeRelocated, 0);
				if (sectionLoadAddr == null) {
					log("Failed to identify relocation base address for relocation table 0x" +
						relocationTable.getAddressOffset() + " [section: " +
						sectionToBeRelocated.getNameAsString() + "]");
					monitor.incrementProgress(relocationTable.getRelocationCount());
					continue;
				}
				relocationSpace = sectionLoadAddr.getAddressSpace();
				if (elf.isRelocatable()) {
					baseOffset = sectionLoadAddr.getAddressableWordOffset();
				}
				else if (relocationSpace != defaultSpace) {
					baseOffset = 0;
				}
			}

			if (relocTableAddr != null) {
				markupRelocationTable(relocTableAddr, relocationTable, monitor);
			}

			ElfRelocationContext context = null;
			if (processRelocations) {
				context =
					ElfRelocationContext.getRelocationContext(this, relocationTable, symbolMap);
			}
			try {
				processRelocationTable(relocationTable, context, relocationSpace, baseOffset,
					monitor);
			}
			finally {
				if (context != null) {
					context.dispose();
				}
			}
		}
	}

	private void processRelocationTable(ElfRelocationTable relocationTable,
			ElfRelocationContext context, AddressSpace relocationSpace, long baseWordOffset,
			TaskMonitor monitor) throws CancelledException {

		ElfSymbol[] symbols = relocationTable.getAssociatedSymbolTable().getSymbols();
		ElfRelocation[] relocs = relocationTable.getRelocations();

		boolean relrTypeUnknown = false;
		long relrRelocationType = 0;
		if (relocationTable.isRelrTable() && context != null) {
			relrRelocationType = context.getRelrRelocationType();
			if (relrRelocationType == 0) {
				relrTypeUnknown = true;
				log("Failed to process RELR relocations - extension does not define RELR type");
			}
		}

		for (ElfRelocation reloc : relocs) {

			monitor.checkCanceled();
			monitor.incrementProgress(1);

			int symbolIndex = reloc.getSymbolIndex();
			String symbolName = null;
			if (symbolIndex >= 0 && symbolIndex < symbols.length) {
				symbolName = symbols[symbolIndex].getNameAsString();
			}

			Address baseAddress = relocationSpace.getTruncatedAddress(baseWordOffset, true);

			// relocation offset (r_offset) is defined to be a byte offset (assume byte size is 1)
			Address relocAddr =
				context != null ? context.getRelocationAddress(baseAddress, reloc.getOffset())
						: baseAddress.addWrap(reloc.getOffset());

			long[] values = new long[] { reloc.getSymbolIndex() };

			byte[] bytes = elf.is64Bit() ? new byte[8] : new byte[4];

			long type = reloc.getType();
			if (relrRelocationType != 0) {
				type = relrRelocationType;
				reloc.setType(relrRelocationType);
			}

			try {
				MemoryBlock relocBlock = memory.getBlock(relocAddr);
				if (relocBlock == null) {
					throw new MemoryAccessException("Block is non-existent");
				}
				if (!relocBlock.isInitialized()) {
					try {
						memory.convertToInitialized(relocBlock, (byte) 0);
					}
					catch (Exception e) {
						Msg.error(this, "Unexpected Exception", e);
						ElfRelocationHandler.markAsUninitializedMemory(program, relocAddr, type,
							reloc.getSymbolIndex(), symbolName, log);
						continue;
					}
				}

				memory.getBytes(relocAddr, bytes);

				if (context != null && context.hasRelocationHandler()) {
					if (relrTypeUnknown) {
						ElfRelocationHandler.markAsUnsupportedRelr(program, relocAddr);
					}
					else {
						context.processRelocation(reloc, relocAddr);
					}
				}
			}
			catch (MemoryAccessException e) {
				if (type != 0) { // ignore if type 0 which is always NONE (no relocation performed)
					log("Unable to perform relocation: Type = " + type + " (0x" +
						Long.toHexString(type) + ") at " + relocAddr + " (Symbol = " + symbolName +
						") - " + getMessage(e));
				}
			}
			finally {
				// Save relocation data
				program.getRelocationTable()
						.add(relocAddr, reloc.getType(), values, bytes, symbolName);
			}
		}
	}

	/**
	 * Add reference to previously applied header structure (assumes markupElfHeader previously called)
	 * @param componentName
	 * @param refAddr
	 */
	private void addElfHeaderReferenceMarkup(int componentOrdinal, Address refAddr) {

		Structure struct = (Structure) elf.toDataType();

		Address headerAddr = findLoadAddress(0, struct.getLength());
		if (headerAddr == null) {
			MemoryBlock block = memory.getBlock(ELF_HEADER_BLOCK_NAME);
			if (block == null) {
				return; // ELF header not loaded
			}
			headerAddr = block.getStart();
		}

		Data data = listing.getDefinedDataAt(headerAddr);
		if (data == null || !data.getDataType().isEquivalent(struct)) {
			return;
		}
		Data component = data.getComponent(componentOrdinal);
		if (component != null) {
			component.addOperandReference(0, refAddr, RefType.DATA, SourceType.IMPORTED);
		}
	}

	private void markupElfHeader(TaskMonitor monitor) {

		DataType dt = elf.toDataType();

		Address headerAddr = findLoadAddress(0, dt.getLength());

		// Create block for header if failed to locate load
		try {
			if (headerAddr == null) {
				if (!ElfLoaderOptionsFactory.includeOtherBlocks(options)) {
					return;
				}
				headerAddr = AddressSpace.OTHER_SPACE.getAddress(0);
				MemoryBlock block = createInitializedBlock(null, true, ELF_HEADER_BLOCK_NAME,
					headerAddr, 0, elf.e_ehsize(), "Elf File Header", false, false, false, monitor);
				headerAddr = block.getStart();
			}

			createData(headerAddr, dt);
		}
		catch (Exception e) {
			log("Failed to markup Elf header: " + getMessage(e));
		}
	}

	private void markupProgramHeaders(TaskMonitor monitor) {

		int headerCount = elf.e_phnum();
		int size = elf.e_phentsize() * headerCount;
		if (size == 0) {
			return;
		}

		Structure phStructDt = (Structure) elf.getProgramHeaders()[0].toDataType();
		phStructDt = phStructDt.clone(program.getDataTypeManager());

		Array arrayDt = new ArrayDataType(phStructDt, headerCount, size);

		Address headerAddr = findLoadAddress(elf.e_phoff(), size);

		// Create block for header if failed to locate load
		try {
			if (headerAddr == null) {
				if (!ElfLoaderOptionsFactory.includeOtherBlocks(options)) {
					return;
				}
				headerAddr = AddressSpace.OTHER_SPACE.getAddress(0);
				MemoryBlock block = createInitializedBlock(null, true,
					ELF_PROGRAM_HEADERS_BLOCK_NAME, headerAddr, elf.e_phoff(), arrayDt.getLength(),
					"Elf Program Headers", false, false, false, monitor);
				headerAddr = block.getStart();
			}

			addElfHeaderReferenceMarkup(elf.getPhoffComponentOrdinal(), headerAddr);

			Data array = createData(headerAddr, arrayDt);

			ElfProgramHeader[] programHeaders = elf.getProgramHeaders();
			int vaddrFieldIndex = elf.is64Bit() ? 3 : 2; // p_vaddr structure element index
			for (int i = 0; i < programHeaders.length; i++) {
				Data d = array.getComponent(i);
				d.setComment(CodeUnit.EOL_COMMENT, programHeaders[i].getComment());
				if (programHeaders[i].getType() == ElfProgramHeaderConstants.PT_NULL) {
					continue;
				}
				if (programHeaders[i].getOffset() == 0) {
					continue; // has been stripped
				}
				Address segmentAddr = findLoadAddress(programHeaders[i], 0);
				if (segmentAddr != null) {
					// add reference to p_vaddr component
					Data component = d.getComponent(vaddrFieldIndex);
					component.addOperandReference(0, segmentAddr, RefType.DATA,
						SourceType.IMPORTED);
				}
			}
		}
		catch (Exception e) {
			e.printStackTrace();
			log("Failed to markup Elf program/segment headers: " + getMessage(e));
		}
	}

	private void markupSectionHeaders(TaskMonitor monitor) {

		int headerCount = elf.e_shnum();
		int size = elf.e_shentsize() * headerCount;
		if (size == 0) {
			return;
		}

		Structure shStructDt = (Structure) elf.getSections()[0].toDataType();
		shStructDt = shStructDt.clone(program.getDataTypeManager());

		Array arrayDt = new ArrayDataType(shStructDt, elf.e_shnum(), elf.e_shentsize());

		Address headerAddr = findLoadAddress(elf.e_shoff(), size);

		// Create block for header if failed to locate load
		try {
			if (headerAddr == null) {
				if (!ElfLoaderOptionsFactory.includeOtherBlocks(options)) {
					return;
				}
				headerAddr = AddressSpace.OTHER_SPACE.getAddress(0);
				MemoryBlock block = createInitializedBlock(null, true,
					ELF_SECTION_HEADERS_BLOCK_NAME, headerAddr, elf.e_shoff(), arrayDt.getLength(),
					"Elf Section Headers", false, false, false, monitor);
				headerAddr = block.getStart();
			}

			addElfHeaderReferenceMarkup(elf.getShoffComponentOrdinal(), headerAddr);

			Data array = createData(headerAddr, arrayDt);

			ElfSectionHeader[] sections = elf.getSections();
			for (int i = 0; i < sections.length; i++) {

				Data d = array.getComponent(i);
				String comment = sections[i].getNameAsString();
				String type = sections[i].getTypeAsString();
				if (type != null) {
					comment = comment + " - " + type;
				}
				d.setComment(CodeUnit.EOL_COMMENT, comment);

				Address sectionAddr = findLoadAddress(sections[i], 0);
				if (sectionAddr != null) {
					// add reference to sh_addr component
					Data component = d.getComponent(3);
					component.addOperandReference(0, sectionAddr, RefType.DATA,
						SourceType.IMPORTED);
				}
			}
		}
		catch (Exception e) {
			log("Failed to markup Elf section headers: " + getMessage(e));
		}
	}

	private void markupRelocationTable(Address relocTableAddr, ElfRelocationTable relocTable,
			TaskMonitor monitor) {
		try {
			DataType dataType = relocTable.toDataType();
			if (dataType != null) {
				listing.createData(relocTableAddr, dataType);
			}
			else {
				listing.setComment(relocTableAddr, CodeUnit.PRE_COMMENT,
					"ELF Relocation Table (markup not yet supported)");
			}
		}
		catch (Exception e) {
			log("Failed to properly markup relocation table: " + getMessage(e));
		}
	}

	private AddressSpace getDefaultAddressSpace() {
		return program.getAddressFactory().getDefaultAddressSpace();
	}

	private AddressSpace getDefaultDataSpace() {
		return program.getLanguage().getDefaultDataSpace();
	}

	private void allocateUndefinedSymbolData(HashMap<Address, Integer> dataAllocationMap) {
		for (Address addr : dataAllocationMap.keySet()) {
			// Create undefined data for each data/object symbol
			Integer symbolSize = dataAllocationMap.get(addr);
			if (symbolSize != null) {
				try {
					createUndefined(addr, symbolSize);
				}
				catch (CodeUnitInsertionException e) {
					// ignore conflicts which can be caused by other markup
				}
			}
		}
	}

	private static final Integer AVAILABLE_MEMORY = 1;
	private static final Integer ALLOCATED_MEMORY = 2;

	private AddressSet allocatedRegions = new AddressSet();

	@Override
	public AddressRange allocateLinkageBlock(int alignment, int size, String purpose) {

		ElfLoadAdapter loadAdapter = elf.getLoadAdapter();
		AddressSpace space = getDefaultAddressSpace();

		// Build range map: 1 marks valid addresses region, 2 marks defined blocks
		// Avoid minimum range of addresses
		AddressRangeObjectMap<Integer> map = new AddressRangeObjectMap<>();
		map.setObject(space.getAddress(alignment, true), space.getMaxAddress(), AVAILABLE_MEMORY);
		for (AddressRange range : allocatedRegions.getAddressRanges()) {
			// mark dynamic allocation region as allocated
			map.setObject(range.getMinAddress(), range.getMaxAddress(), ALLOCATED_MEMORY);
		}

		for (MemoryBlock block : memory.getBlocks()) {
			// only consider physical addresses
			Address blockStart = block.getStart().getPhysicalAddress();
			if (!space.equals(blockStart.getAddressSpace())) {
				continue;
			}
			Address blockEnd = block.getEnd().getPhysicalAddress();
			if (MemoryBlock.EXTERNAL_BLOCK_NAME.equals(block.getName())) {
				// allow for possible EXTERNAL block extension during relocation processing
				try {
					blockEnd = blockEnd.addNoWrap(loadAdapter.getExternalBlockReserveSize());
				}
				catch (AddressOverflowException e) {
					blockEnd = space.getMaxAddress();
				}
			}
			map.setObject(blockStart, block.getEnd().getPhysicalAddress(), ALLOCATED_MEMORY);
		}

		// Identify the largest unallocated range
		AddressRange maxRange = null;
		BigInteger maxRangeLength = null;

		// Give preference to last unallocated range whose size should be big-enough
		BigInteger preferredRangeSize =
			BigInteger.valueOf(size <= 0 ? loadAdapter.getPreferredExternalBlockSize() : size);

		AddressRange lastBigUnallocatedRange = null;

		// check AVAILABLE_MEMORY ranges
		AddressRangeIterator rangeIterator = map.getAddressRangeIterator();
		while (rangeIterator.hasNext()) {
			AddressRange range = rangeIterator.next();
			Integer value = map.getObject(range.getMinAddress());
			if (!AVAILABLE_MEMORY.equals(value)) {
				continue;
			}
			BigInteger rangeLength = range.getBigLength();
			if (maxRangeLength == null || maxRangeLength.compareTo(rangeLength) < 0) {
				maxRange = range;
				maxRangeLength = rangeLength;
			}
			Address addr = range.getMinAddress();
			Address alignedAddress = addr.getNewAddress(
				NumericUtilities.getUnsignedAlignedValue(addr.getOffset(), alignment));
			long alignAdjust = alignedAddress.subtract(addr);
			rangeLength = rangeLength.subtract(BigInteger.valueOf(alignAdjust));
			if (rangeLength.compareTo(preferredRangeSize) >= 0) {
				lastBigUnallocatedRange = range;
			}
		}

		if (maxRange == null ||
			(size > 0 && maxRange.getLength() > 0 && maxRange.getLength() < size)) {
			Msg.error(this, "ELF unable to find unallocated memory required for " + purpose + ": " +
				program.getName());
			return null; // NOTE: this will likely cause other errors to follow
		}

		// Return aligned address range
		AddressRange freeRange = maxRange;
		if (lastBigUnallocatedRange != null &&
			lastBigUnallocatedRange.getMinAddress().compareTo(maxRange.getMinAddress()) > 0) {
			// prefer the last unallocated range if it is a big range (need not be the biggest)
			freeRange = lastBigUnallocatedRange;
		}

		Address addr = freeRange.getMinAddress();
		Address alignedAddress = addr.getNewAddress(
			NumericUtilities.getUnsignedAlignedValue(addr.getOffset(), alignment));

		AddressRange range = new AddressRangeImpl(alignedAddress, freeRange.getMaxAddress());
		if (size > 0) {
			long rangeLen = range.getLength();
			if (rangeLen < 0 || rangeLen > size) {
				// reduce size of allocation range
				range = new AddressRangeImpl(range.getMinAddress(),
					range.getMinAddress().add(size - 1));
			}
			// keep track if allocations other than the EXTERNAL block allocation
			allocatedRegions.add(range);
		}
		return range;
	}

	private AddressRange externalBlockLimits;
	private Address lastExternalBlockEntryAddress;
	private Address nextExternalBlockEntryAddress;

	/**
	 * Allocate the next EXTERNAL block entry location based upon the specified size.
	 * @param entrySize entry size
	 * @return Address of EXTERNAL block entry or null if unable to allocate.
	 */
	private Address getNextExternalBlockEntryAddress(int entrySize) {
		if (nextExternalBlockEntryAddress == null) {
			int alignment = elf.getLoadAdapter().getLinkageBlockAlignment();
			externalBlockLimits = allocateLinkageBlock(alignment, -1, "EXTERNAL block");
			nextExternalBlockEntryAddress =
				externalBlockLimits != null ? externalBlockLimits.getMinAddress()
						: Address.NO_ADDRESS;
		}
		Address addr = nextExternalBlockEntryAddress;
		if (addr != Address.NO_ADDRESS) {
			try {
				Address lastAddr = nextExternalBlockEntryAddress.addNoWrap(entrySize - 1);
				if (externalBlockLimits.contains(lastAddr)) {
					lastExternalBlockEntryAddress = lastAddr;
					nextExternalBlockEntryAddress = lastExternalBlockEntryAddress.addNoWrap(1);
					if (!externalBlockLimits.contains(nextExternalBlockEntryAddress)) {
						nextExternalBlockEntryAddress = Address.NO_ADDRESS;
					}
				}
				else {
					// unable to allocation entry size
					nextExternalBlockEntryAddress = Address.NO_ADDRESS;
					return Address.NO_ADDRESS;
				}
			}
			catch (AddressOverflowException e) {
				nextExternalBlockEntryAddress = Address.NO_ADDRESS;
			}
		}
		return addr != Address.NO_ADDRESS ? addr : null;
	}

	/**
	 * Create EXTERNAL memory block based upon {@link #externalBlockLimits} and
	 * {@link #lastExternalBlockEntryAddress}.
	 */
	private void createExternalBlock() {
		if (lastExternalBlockEntryAddress == null) {
			return;
		}
		Address externalBlockAddress = externalBlockLimits.getMinAddress();
		long size = lastExternalBlockEntryAddress.subtract(externalBlockAddress) + 1;
		try {
			MemoryBlock block = memory.createUninitializedBlock(MemoryBlock.EXTERNAL_BLOCK_NAME,
				externalBlockAddress, size, false);

			// assume any value in external is writable.
			block.setWrite(true);
			block.setSourceName(BLOCK_SOURCE_NAME);
			block.setComment(
				"NOTE: This block is artificial and is used to make relocations work correctly");
		}
		catch (Exception e) {
			log("Error creating external memory block: " + " - " + getMessage(e));
		}
	}

	private void processSymbolTables(TaskMonitor monitor) throws CancelledException {

		monitor.setMessage("Processing symbol tables...");

		// Mapped data/object symbol addresses with specific sizes
		HashMap<Address, Integer> dataAllocationMap = new HashMap<>();

		ElfSymbolTable[] symbolTables = elf.getSymbolTables();

		int totalCount = 0;
		for (ElfSymbolTable elfSymbolTable : symbolTables) {
			totalCount += elfSymbolTable.getSymbolCount();
		}
		monitor.initialize(totalCount);

		for (ElfSymbolTable elfSymbolTable : symbolTables) {
			monitor.checkCanceled();

			Address symbolTableAddr = null;

			ElfSectionHeader symbolTableSection = elfSymbolTable.getTableSectionHeader();
			if (symbolTableSection != null) {
				symbolTableAddr = findLoadAddress(symbolTableSection, 0);
			}
			else {
				symbolTableAddr =
					findLoadAddress(elfSymbolTable.getFileOffset(), elfSymbolTable.getLength());
			}

			ElfSymbol[] symbols = elfSymbolTable.getSymbols();

			if (symbolTableAddr != null) {
				markupSymbolTable(symbolTableAddr, elfSymbolTable, monitor);
			}

			processSymbols(symbols, dataAllocationMap, monitor);
		}

		//create an artificial block for the external symbols
		createExternalBlock();

		// create undefined data code units for symbols
		allocateUndefinedSymbolData(dataAllocationMap);
	}

	private void processSymbols(ElfSymbol[] symbols, HashMap<Address, Integer> dataAllocationMap,
			TaskMonitor monitor) throws CancelledException {
		for (ElfSymbol elfSymbol : symbols) {
			monitor.checkCanceled();
			monitor.incrementProgress(1);

			try {

				Address address = calculateSymbolAddress(elfSymbol);
				if (address == null) {
					continue;
				}

				String symName = elfSymbol.getNameAsString();

				// NO_ADDRESS signifies external symbol to be allocated to EXTERNAL block
				boolean usingFakeExternal = false;
				if (address == Address.NO_ADDRESS) {

					if (symName == null) {
						continue; // unexpected
					}

					// check for @<version> or @@<version>
					if (processVersionedExternal(elfSymbol)) {
						continue;
					}

					// check if external symbol previously defined and re-use it
					if (processDuplicateExternal(elfSymbol)) {
						continue;
					}

					address = allocateExternalSymbol(elfSymbol);
					usingFakeExternal = true;
				}

				if (elfSymbol.isObject()) {
					long size = elfSymbol.getSize();
					if (size > 0 && size < Integer.MAX_VALUE) {
						dataAllocationMap.put(address, (int) size);
					}
				}

				evaluateElfSymbol(elfSymbol, address, usingFakeExternal);
			}
			catch (Exception e) {
				log("Error creating symbol: " + elfSymbol.getNameAsString() + " - " +
					getMessage(e));
			}
		}
	}

	/**
	 * Calculate the load address associated with a specified elfSymbol.
	 * @param elfSymbol ELF symbol
	 * @return symbol address or null if symbol not supported and address not determined,
	 * or {@link Address#NO_ADDRESS} if symbol is external and should be allocated to the EXTERNAL block.
	 */
	private Address calculateSymbolAddress(ElfSymbol elfSymbol) {

		if (elfSymbol.getSymbolTableIndex() == 0) {
			return null; // always skip the first symbol, it is NULL
		}

		if (elfSymbol.isFile()) {
			return null; //do not create file symbols... (source file list added to program properties)
		}

		if (elfSymbol.isTLS()) {
			// TODO: Investigate support for TLS symbols
			log("Unsupported Thread-Local Symbol not loaded: " + elfSymbol.getNameAsString());
			return null;
		}

		ElfLoadAdapter loadAdapter = elf.getLoadAdapter();

		// Allow extension to have first shot at calculating symbol address
		try {
			Address address = elf.getLoadAdapter().calculateSymbolAddress(this, elfSymbol);
			if (address != null) {
				return address;
			}
		}
		catch (NoValueException e) {
			return null;
		}

		ElfSectionHeader[] elfSections = elf.getSections();
		short sectionIndex = elfSymbol.getSectionHeaderIndex();
		Address symSectionBase = null;
		AddressSpace defaultSpace = getDefaultAddressSpace();
		AddressSpace defaultDataSpace = getDefaultDataSpace();
		AddressSpace symbolSpace = defaultSpace;
		long symOffset = elfSymbol.getValue();

		if (sectionIndex > 0) {
			if (sectionIndex < elfSections.length) {
				ElfSectionHeader symSection = elf.getSections()[sectionIndex];
				symSectionBase = findLoadAddress(symSection, 0);
				if (symSectionBase == null) {
					log("Unable to place symbol due to non-loaded section: " +
						elfSymbol.getNameAsString() + " - value=0x" +
						Long.toHexString(elfSymbol.getValue()) + ", section=" +
						symSection.getNameAsString());
					return null;
				}
				symbolSpace = symSectionBase.getAddressSpace();
			} // else assume sections have been stripped
			AddressSpace space = symbolSpace.getPhysicalSpace();
			symOffset = loadAdapter.getAdjustedMemoryOffset(symOffset, space);
			if (space == defaultSpace) {
				symOffset =
					elf.adjustAddressForPrelink(symOffset) + getImageBaseWordAdjustmentOffset();
			}
			else if (space == defaultDataSpace) {
				symOffset += getImageDataBase();
			}
		}
		else if (sectionIndex == ElfSectionHeaderConstants.SHN_UNDEF) { // Not section relative 0x0000 (e.g., no sections defined)
			// FIXME: No sections defined or refers to external symbol
			// Uncertain what if any offset adjustments should apply, although the
			// EXTERNAL block is affected by the program image base
			symOffset = loadAdapter.getAdjustedMemoryOffset(symOffset, defaultSpace);
			symOffset += getImageBaseWordAdjustmentOffset();
		}
		else if (sectionIndex == ElfSectionHeaderConstants.SHN_ABS) { // Absolute value/address - 0xfff1
			// TODO: Which space ? Can't distinguish simple constant vs. data vs. code/default space
			// The should potentially be assign a constant address instead (not possible currently)

			// Note: Assume data space - symbols will be "pinned"

			// TODO: it may be inappropriate to adjust since value may not actually be a memory address - what to do?
			// symOffset = loadAdapter.adjustMemoryOffset(symOffset, space);

			symbolSpace = getDefaultDataSpace();
		}
		else if (sectionIndex == ElfSectionHeaderConstants.SHN_COMMON) { // Common symbols - 0xfff2 (
			// TODO: Which space ? Can't distinguish data vs. code/default space
			// I believe COMMON symbols must be allocated based upon their size.  These symbols
			// during the linking phase will generally be placed into a data section (e.g., .data, .bss)

		}
		else { // TODO: Identify which cases if any that this is valid

			// SHN_LORESERVE 0xff00
			// SHN_LOPROC 0xff00
			// SHN_HIPROC 0xff1f
			// SHN_COMMON 0xfff2
			// SHN_HIRESERVE 0xffff

			log("Unable to place symbol: " + elfSymbol.getNameAsString() +
				" - value=0x" + Long.toHexString(elfSymbol.getValue()) + ", section-index=0x" +
				Integer.toHexString(sectionIndex & 0xffff));
			return null;
		}

		Address address = symbolSpace.getTruncatedAddress(symOffset, true);
		if (symbolSpace.isOverlaySpace() && address.getAddressSpace() != symbolSpace) {
			// Ensure that address remains within correct symbol space
			address = symbolSpace.getAddressInThisSpaceOnly(address.getOffset());
		}

		if (elfSymbol.isAbsolute()) {
			// TODO: Many absolute values do not refer to memory at all
			// should we exclude certain absolute symbols (e.g., 0, 1)?

			//we will just use the symbols preferred address...
		}
		else if (elfSymbol.isExternal() || elfSymbol.isCommon()) {
			return Address.NO_ADDRESS;
		}
		else if (elf.isRelocatable()) {
			if (sectionIndex < 0 || sectionIndex >= elfSections.length) {
				log("Error creating symbol: " + elfSymbol.getNameAsString() +
					" - 0x" + Long.toHexString(elfSymbol.getValue()));
				return Address.NO_ADDRESS;
			}
			else if (symSectionBase == null) {
				log("No Memory for symbol: " + elfSymbol.getNameAsString() +
					" - 0x" + Long.toHexString(elfSymbol.getValue()));
				return Address.NO_ADDRESS;
			}
			else {
				// Section relative symbol - ensure that symbol remains in
				// overlay space even if beyond bounds of associated block
				// Note: don't use symOffset variable since it may have been
				//   adjusted for image base
				address = symSectionBase.addWrapSpace(elfSymbol.getValue() *
					symSectionBase.getAddressSpace().getAddressableUnitSize());
			}
		}
		else if (!elfSymbol.isSection() && elfSymbol.getValue() == 0) {
			return Address.NO_ADDRESS;
		}
		else if (elfSymbol.getValue() == 1) {
			// Most likely a Thumb Symbol...
			return Address.NO_ADDRESS;
		}

		return address;
	}

	/**
	 * Allocate external symbol storage within what will become the EXTERNAL memory block.
	 * @param elfSymbol external ELF symbol
	 * @return assigned EXTERNAL block address
	 * @throws AddressOutOfBoundsException if unable to allocate EXTERNAL block entry
	 */
	private Address allocateExternalSymbol(ElfSymbol elfSymbol) throws AddressOutOfBoundsException {
		long size = elfSymbol.getSize(); // TODO: Caution - could chew up a large area within EXTERNAL block
		int alignSize = elf.getLoadAdapter().getDefaultAlignment(this);
		// TODO: if symbol is COMMON should we allocate based upon its size ?
		if (elfSymbol.isObject() && size > 0 && size < Integer.MAX_VALUE) { // allocate sized data
			// maintain alignment of externalAddress
			size = NumericUtilities.getUnsignedAlignedValue(size, alignSize);
		}
		else {
			size = alignSize;
		}
		Address address = getNextExternalBlockEntryAddress((int) size);
		if (address == null) {
			throw new AddressOutOfBoundsException("failed to allocate EXTERNAL block entry");
		}
		return address;
	}

	/**
	 * Determine if an external ELF symbol has already been established with the
	 * same name and re-use it.
	 * @param elfSymbol external ELF symbol
	 * @return true if processed as a duplicate external symbol and no additional 
	 * processing is required, else false
	 */
	private boolean processDuplicateExternal(ElfSymbol elfSymbol) {
		if (lastExternalBlockEntryAddress == null) {
			return false;
		}
		String symName = elfSymbol.getNameAsString();
		Symbol s = findExternalBlockSymbol(symName, externalBlockLimits.getMinAddress(),
			lastExternalBlockEntryAddress);
		if (s != null) {
			// NOTE: re-use of other fake external address does not support
			// data allocation.  It may be necessary to ensure that dynamic 
			// symbol table is processed last.
			setElfSymbolAddress(elfSymbol, s.getAddress());
			return true;
		}
		return false;
	}

	/**
	 * Process ELF symbol if it has a versioned name.  Attempt to establish as 
	 * comment on associated external symbol.
	 * @param elfSymbol external ELF symbol
	 * @return true if processed and no additional processing is required, else false
	 */
	private boolean processVersionedExternal(ElfSymbol elfSymbol) {

		String symName = elfSymbol.getNameAsString();
		int index = symName.indexOf("@");
		if (index < 0) {
			return false;
		}

		// TODO: Versioned symbols may also exist on real addresses
		// corresponding to external linkages in the .got, .plt and 
		// other memory locations which may relate to external functions.
		// Unsure if this approach is appropriate since we are not 
		// handling these versioned symbols in a consistent fashion,
		// however their existence can interfere with demangling for
		// externals and related thunks.

		if (lastExternalBlockEntryAddress == null) {
			return false;
		}

		int altIndex = symName.indexOf("@@");
		if (altIndex > 0) {
			index = altIndex;
		}
		String realName = symName.substring(0, index);

		// Find real symbol (assumes real symbol is always processed first)
		Symbol s = findExternalBlockSymbol(realName, externalBlockLimits.getMinAddress(),
			lastExternalBlockEntryAddress);
		if (s == null) {
			return false;
		}

		// Add versioned symbol as comment only
		Address address = s.getAddress();
		String comment = listing.getComment(CodeUnit.PRE_COMMENT, address);
		if (comment == null || comment.length() == 0) {
			comment = symName;
		}
		else {
			comment += "\n" + symName;
		}
		listing.setComment(address, CodeUnit.PRE_COMMENT, comment);
		setElfSymbolAddress(elfSymbol, address);
		return true;
	}

	/**
	 * Find a specific named symbol within the fake EXTERNAL block.
	 * NOTE: It is assumed that ELF will never produced duplicate names.
	 * @param name symbol name
	 * @param extMin EXTERNAL block minimum address
	 * @param extMax EXTERNAL block maximum address
	 * @return matching symbol or null if not found
	 */
	private Symbol findExternalBlockSymbol(String name, Address extMin, Address extMax) {

		// try direct global name lookup first
		SymbolTable symbolTable = program.getSymbolTable();
		SymbolIterator symbols = symbolTable.getSymbols(name);
		for (Symbol symbol : symbols) {
			if (isSymbolInRange(symbol, extMin, extMax)) {
				return symbol;
			}
		}

		// Since we can't do a direct lookup of default thunk names
		// we must iterate over all symbols in the block to find a match
		SymbolIterator symbolIter = symbolTable.getSymbolIterator(extMin, true);
		while (symbolIter.hasNext()) {
			Symbol s = symbolIter.next();
			if (!isSymbolInRange(s, extMin, extMax)) {
				break;
			}
			if (name.equals(s.getName())) {
				return s;
			}
		}
		return null;
	}

	private boolean isSymbolInRange(Symbol s, Address min, Address max) {
		Address symAddr = s.getAddress();
		return (symAddr.compareTo(min) >= 0 && symAddr.compareTo(max) <= 0);
	}

	private void evaluateElfSymbol(ElfSymbol elfSymbol, Address address, boolean isFakeExternal)
			throws InvalidInputException {

		// allow extension to either modify symbol address or fully handle it
		address = elf.getLoadAdapter().evaluateElfSymbol(this, elfSymbol, address, isFakeExternal);
		if (address != null) {

			// Remember where in memory Elf symbols have been mapped
			setElfSymbolAddress(elfSymbol, address);

			if (elfSymbol.isSection()) {
				// Do not add section symbols to program symbol table
				return;
			}

			String name = elfSymbol.getNameAsString();
			if (name == null) {
				return;
			}

			try {
				boolean isPrimary = (elfSymbol.getType() == ElfSymbol.STT_FUNC) ||
					(elfSymbol.getType() == ElfSymbol.STT_OBJECT) || (elfSymbol.getSize() != 0);
				// don't displace existing primary unless symbol is a function or object symbol
				if (name.contains("@")) {
					isPrimary = false; // do not make version symbol primary
				}
				else if (!isPrimary && (elfSymbol.isGlobal() || elfSymbol.isWeak())) {
					Symbol existingSym = program.getSymbolTable().getPrimarySymbol(address);
					isPrimary = (existingSym == null);
				}

				createSymbol(address, name, isPrimary, elfSymbol.isAbsolute(), null);

				// NOTE: treat weak symbols as global so that other programs may link to them.
				// In the future, we may want additional symbol flags to denote the distinction
				if ((elfSymbol.isGlobal() || elfSymbol.isWeak()) && !isFakeExternal) {
					program.getSymbolTable().addExternalEntryPoint(address);
				}

				if (elfSymbol.getType() == ElfSymbol.STT_FUNC) {
					Function existingFunction = program.getFunctionManager().getFunctionAt(address);
					if (existingFunction == null) {
						Function f = createOneByteFunction(null, address, false);
						if (f != null) {
							if (isFakeExternal && !f.isThunk()) {
								ExternalLocation extLoc = program.getExternalManager()
										.addExtFunction(Library.UNKNOWN, name, null,
											SourceType.IMPORTED);
								f.setThunkedFunction(extLoc.getFunction());
								// revert thunk function symbol to default source
								Symbol s = f.getSymbol();
								if (s.getSource() != SourceType.DEFAULT) {
									program.getSymbolTable().removeSymbolSpecial(f.getSymbol());
								}
							}
						}
					}
				}
			}
			catch (DuplicateNameException e) {
				throw new RuntimeException("Unexpected Exception", e);
			}
		}
	}

	@Override
	public void setElfSymbolAddress(ElfSymbol elfSymbol, Address address) {
		symbolMap.put(elfSymbol, address);
	}

	@Override
	public Address getElfSymbolAddress(ElfSymbol elfSymbol) {
		return symbolMap.get(elfSymbol);
	}

	@Override
	public void markAsCode(Address address) {
		// TODO: this should be in a common place, so all importers can communicate that something
		// is code or data.
		AddressSetPropertyMap codeProp = program.getAddressSetPropertyMap("CodeMap");
		if (codeProp == null) {
			try {
				codeProp = program.createAddressSetPropertyMap("CodeMap");
			}
			catch (DuplicateNameException e) {
				codeProp = program.getAddressSetPropertyMap("CodeMap");
			}
		}

		if (codeProp != null) {
			codeProp.add(address, address);
		}
	}

	@Override
	public Function createOneByteFunction(String name, Address address, boolean isEntry) {
		Function function = null;
		try {
			FunctionManager functionMgr = program.getFunctionManager();
			function = functionMgr.getFunctionAt(address);
			if (function == null) {
				function = functionMgr.createFunction(null, address, new AddressSet(address),
					SourceType.IMPORTED);
			}
		}
		catch (Exception e) {
			log("Error while creating function at " + address + ": " + getMessage(e));
		}

		try {
			if (name != null) {
				createSymbol(address, name, true, false, null);
			}
			if (isEntry) {
				program.getSymbolTable().addExternalEntryPoint(address);
			}
		}
		catch (Exception e) {
			log("Error while creating symbol " + name + " at " + address + ": " + getMessage(e));
		}
		return function;
	}

	@Override
	public Function createExternalFunctionLinkage(String name, Address functionAddr,
			Address indirectPointerAddr) {

		Function f = program.getFunctionManager().getFunctionAt(functionAddr);
		if (f == null) {
			f = createOneByteFunction(null, functionAddr, false);
			if (f == null) {
				return null;
			}
		}
		else if (f.isThunk()) {
			// linkage already exists
			return f;
		}

		ExternalLocation extLoc = null;
		try {
			extLoc = program.getExternalManager()
					.addExtFunction(Library.UNKNOWN, name, null, SourceType.IMPORTED);
		}
		catch (InvalidInputException e) {
			log.appendMsg("Failed to create external function '" + name + "': " + getMessage(e));
			return null;
		}
		catch (DuplicateNameException e) {
			// TODO: Elf will not have duplicate symbols so we should only have one and we want to use it
			extLoc = program.getExternalManager().getUniqueExternalLocation(Library.UNKNOWN, name);
		}

		if (indirectPointerAddr != null) {
			MemoryBlock block = memory.getBlock(indirectPointerAddr);
			if (block == null) {
				log.appendMsg("Indirect linkage memory not found at: " + indirectPointerAddr);
				return null;
			}
			try {
				if (!block.isInitialized()) {
					memory.convertToInitialized(block, (byte) 0);
				}
				if (program.getDefaultPointerSize() != (elf.is64Bit() ? 8 : 4)) {
					log.appendMsg(
						"Unsupported pointer size for indirect linkage at: " + indirectPointerAddr);
					return null;
				}
				if (elf.is64Bit()) {
					memory.setLong(indirectPointerAddr, functionAddr.getAddressableWordOffset());
				}
				else {
					memory.setInt(indirectPointerAddr,
						(int) functionAddr.getAddressableWordOffset());
				}
			}
			catch (Exception e) {
				log.appendMsg("Failed to establish linkage to external function '" + name + "': " +
					getMessage(e));
				return null;
			}
			// Create constant pointer
			Data data = createData(indirectPointerAddr, PointerDataType.dataType);
			MutabilitySettingsDefinition.DEF.setChoice(data, MutabilitySettingsDefinition.CONSTANT);
		}

		// Create thunk function
		f.setThunkedFunction(extLoc.getFunction());

		// Remove original matching symbol to ensure that demangling only occurs within library namespace.
		// If more than one symbol resides at the linkage location, symbols must remain intact
		// NOTE: proper handling of versioned symbols (e.g., foo@GLIBC_2.0) is still unresolved
		if (indirectPointerAddr == null || !removeOldSymbol(indirectPointerAddr, name)) {
			removeOldSymbol(functionAddr, name);
		}

		return f;
	}

	/**
	 * When transitioning to an external thunk, remove the old symbol on the linkage pointer/thunk
	 * if it is the only symbol at that address.
	 * @param address symbol address
	 * @param name symbol name
	 * @return true if symbol removed, else false
	 */
	private boolean removeOldSymbol(Address address, String name) {
		SymbolTable symbolTable = program.getSymbolTable();
		Symbol[] symbols = symbolTable.getSymbols(address);
		if (symbols.length == 1 && name.equals(symbols[0].getName())) {
			symbolTable.removeSymbolSpecial(symbols[0]);
			return true;
		}
		return false;
	}

	@Override
	public Data createUndefinedData(Address address, int length) {
		try {
			// If it is bigger than 8, just let it go through and create a single undefined
			// Otherwise this would create an array of undefined, might get in the way
			// TODO: how to really handle something bigger.
			if (length > 8) {
				length = 1;
			}
			if (length == 0) {
				length = 1;
			}
			program.getListing().createData(address, Undefined.getUndefinedDataType(length));
		}
		catch (CodeUnitInsertionException e) {
			Msg.warn(this, "ELF data markup conflict at " + address);
		}
		catch (DataTypeConflictException e) {
			throw new AssertException("unexpected", e);
		}
		return null;
	}

	@Override
	public Data createData(Address address, DataType dt) {
		try {
			Data d = listing.getDataAt(address);
			if (d == null || !dt.isEquivalent(d.getDataType())) {
				d = DataUtilities.createData(program, address, dt, -1, false,
					ClearDataMode.CLEAR_ALL_UNDEFINED_CONFLICT_DATA);
			}
			return d;
		}
		catch (CodeUnitInsertionException e) {
			Msg.warn(this, "ELF data markup conflict at " + address);
		}
		catch (DataTypeConflictException e) {
			Msg.error(this, "ELF data type markup conflict:" + getMessage(e));
		}
		return null;
	}

//	private static final Integer AVAILABLE_MEMORY = 1;
//	private static final Integer ALLOCATED_MEMORY = 2;
//
//	/**
//	 * Find free address associated with the largest unallocated memory range.
//	 * The first 0x1000 bytes are considered off-limits for this purpose.  The returned
//	 * address will be aligned to the nearest 0x100 byte boundary. 
//	 * NOTE: addition consideration may be need for spaces with odd word sizes
//	 * or small 16-bit memory spaces.   In addition, small processors with 
//	 * shared memory regions may also have additional constraints not considered here.
//	 */
//	private AddressRange findFreeAddressRange(AddressSpace space) {
//
//		if (space != space.getPhysicalSpace()) {
//			throw new AssertException();
//		}
//
//		long alignment = space.getAddressableUnitSize() * 0x1000;
//
//		// Build range map: 1 marks valid addresses region, 2 marks defined blocks
//		// Avoid minimum range of addresses
//		AddressRangeObjectMap<Integer> map = new AddressRangeObjectMap<>();
//		map.setObject(space.getAddress(alignment, true), space.getMaxAddress(), AVAILABLE_MEMORY);
//
//		for (MemoryBlock block : memory.getBlocks()) {
//			// only consider physical addresses
//			Address blockStart = block.getStart().getPhysicalAddress();
//			if (space.equals(blockStart.getAddressSpace())) {
//				map.setObject(blockStart, block.getEnd().getPhysicalAddress(), ALLOCATED_MEMORY);
//			}
//		}
//
//		// Identify the largest unallocated range
//		AddressRange maxRange = null;
//		BigInteger maxRangeLength = null;
//
//		// Give preference to last unallocated range whose size
//		// should be big-enough (i.e., 128 K-Bytes)
//		BigInteger minRangeSize = BigInteger.valueOf(0x20000); // 128 K-Bytes
//		AddressRange lastBigUnallocatedRange = null;
//
//		AddressRangeIterator rangeIterator = map.getAddressRangeIterator();
//		while (rangeIterator.hasNext()) {
//			AddressRange range = rangeIterator.next();
//			Integer value = map.getObject(range.getMinAddress());
//			if (!AVAILABLE_MEMORY.equals(value)) {
//				continue;
//			}
//			BigInteger rangeLength = range.getBigLength();
//			if (maxRangeLength == null || maxRangeLength.compareTo(rangeLength) < 0) {
//				maxRange = range;
//				maxRangeLength = rangeLength;
//			}
//			if (rangeLength.compareTo(bigRange) >= 0) {
//				lastBigUnallocatedRange = range;
//			}
//		}
//
//		if (maxRange == null) {
//			Msg.error(this,
//				"Failed to find unallocated memory required for EXTERNAL block or other relocation artifcacts: " +
//					program.getName());
//			return null; // NOTE: this will likely cause other errors to follow
//		}
//
//		// Return aligned address range
//		AddressRange freeRange = maxRange;
//		if (lastBigUnallocatedRange != null &&
//			lastBigUnallocatedRange.getMinAddress().compareTo(maxRange.getMinAddress()) > 0) {
//			// prefer the last unallocated range if it is a big range (need not be the biggest)
//			freeRange = lastBigUnallocatedRange;
//		}
//
//		Address addr = freeRange.getMinAddress();
//		Address alignedAddress = addr.getNewAddress(getAlignedValue(addr.getOffset(), alignment));
//		if (!maxRange.contains(alignedAddress)) {
//			// TODO: how should we handle this condition - use reduced alignment value
//			alignment = space.getAddressableUnitSize() * 0x10;
//			alignedAddress = addr.getNewAddress(getAlignedValue(addr.getOffset(), alignment));
//		}
//		return new AddressRangeImpl(alignedAddress, freeRange.getMaxAddress());
//	}

	private void markupGnuBuildId(TaskMonitor monitor) {

		ElfSectionHeader sh = elf.getSection(".note.gnu.build-id");
		Address addr = findLoadAddress(sh, 0);
		if (addr == null) {
			return;
		}
		try {
			listing.createData(addr,
				new GnuBuildIdSection(program.getDataTypeManager(), sh.getSize()));
		}
		catch (Exception e) {
			log("Failed to properly markup Gnu Build-Id at " + addr + ": " + getMessage(e));
		}
	}

	private void markupGnuDebugLink(TaskMonitor monitor) {

		ElfSectionHeader sh = elf.getSection(".gnu_debuglink");
		Address addr = findLoadAddress(sh, 0);
		if (addr == null) {
			return;
		}
		try {
			listing.createData(addr,
				new GnuDebugLinkSection(program.getDataTypeManager(), sh.getSize()));
		}
		catch (Exception e) {
			log("Failed to properly markup Gnu DebugLink at " + addr + ": " + getMessage(e));
		}
	}

	private void markupHashTable(TaskMonitor monitor) {

		ElfDynamicTable dynamicTable = elf.getDynamicTable();
		if (dynamicTable == null || !dynamicTable.containsDynamicValue(ElfDynamicType.DT_HASH)) {
			return;
		}

		DataType dt = DWordDataType.dataType;
		Address hashTableAddr = null;
		try {
			long value = dynamicTable.getDynamicValue(ElfDynamicType.DT_HASH);
			if (value == 0) {
				return; // table has been stripped
			}

			hashTableAddr = getDefaultAddress(elf.adjustAddressForPrelink(value));

			Address addr = hashTableAddr;
			Data d = listing.createData(addr, dt);
			d.setComment(CodeUnit.EOL_COMMENT, "Hash Table - nbucket");
			long nbucket = d.getScalar(0).getUnsignedValue();

			addr = addr.add(d.getLength());
			d = listing.createData(addr, dt);
			d.setComment(CodeUnit.EOL_COMMENT, "Hash Table - nchain");
			long nchain = d.getScalar(0).getUnsignedValue();

			addr = addr.add(d.getLength());
			d = listing.createData(addr, new ArrayDataType(dt, (int) nbucket, dt.getLength()));
			d.setComment(CodeUnit.EOL_COMMENT, "Hash Table - buckets");

			addr = addr.add(d.getLength());
			d = listing.createData(addr, new ArrayDataType(dt, (int) nchain, dt.getLength()));
			d.setComment(CodeUnit.EOL_COMMENT, "Hash Table - chains");
		}
		catch (Exception e) {
			log("Failed to properly markup Hash table at " + hashTableAddr + ": " + getMessage(e));
			return;
		}

	}

	private void markupGnuHashTable(TaskMonitor monitor) {

		ElfDynamicTable dynamicTable = elf.getDynamicTable();
		if (dynamicTable == null ||
			!dynamicTable.containsDynamicValue(ElfDynamicType.DT_GNU_HASH)) {
			return;
		}

		DataType dt = DWordDataType.dataType;
		Address hashTableAddr = null;
		try {
			long value = dynamicTable.getDynamicValue(ElfDynamicType.DT_GNU_HASH);
			if (value == 0) {
				return; // table has been stripped
			}

			hashTableAddr = getDefaultAddress(elf.adjustAddressForPrelink(value));

			Address addr = hashTableAddr;
			Data d = listing.createData(addr, dt);
			d.setComment(CodeUnit.EOL_COMMENT, "GNU Hash Table - nbucket");
			long nbucket = d.getScalar(0).getUnsignedValue();

			addr = addr.add(d.getLength());
			d = listing.createData(addr, dt);
			d.setComment(CodeUnit.EOL_COMMENT, "GNU Hash Table - symbase");
			long symbolBase = d.getScalar(0).getUnsignedValue();

			addr = addr.add(d.getLength());
			d = listing.createData(addr, dt);
			d.setComment(CodeUnit.EOL_COMMENT, "GNU Hash Table - bloom_size");
			long bloomSize = d.getScalar(0).getUnsignedValue();

			addr = addr.add(d.getLength());
			d = listing.createData(addr, dt);
			d.setComment(CodeUnit.EOL_COMMENT, "GNU Hash Table - bloom_shift");

			addr = addr.add(d.getLength());
			DataType bloomDataType =
				elf.is64Bit() ? QWordDataType.dataType : DWordDataType.dataType;
			d = listing.createData(addr,
				new ArrayDataType(bloomDataType, (int) bloomSize, bloomDataType.getLength()));
			d.setComment(CodeUnit.EOL_COMMENT, "GNU Hash Table - bloom");

			addr = addr.add(d.getLength());
			d = listing.createData(addr, new ArrayDataType(dt, (int) nbucket, dt.getLength()));
			d.setComment(CodeUnit.EOL_COMMENT, "GNU Hash Table - chains");

			addr = addr.add(d.getLength());
			listing.setComment(addr, CodeUnit.EOL_COMMENT, "GNU Hash Table - chain");

			// Rely on dynamic symbol table for number of symbols
			ElfSymbolTable dynamicSymbolTable = elf.getDynamicSymbolTable();
			if (dynamicSymbolTable == null) {
				Msg.error(this,
					"Failed to markup GNU Hash Table chain data - missing dynamic symbol table");
				return;
			}

			int chainSize = dynamicSymbolTable.getSymbolCount() - (int) symbolBase;
			d = listing.createData(addr, new ArrayDataType(dt, chainSize, dt.getLength()));

		}
		catch (Exception e) {
			log("Failed to properly markup GNU Hash table at " + hashTableAddr + ": " +
				getMessage(e));
			return;
		}

	}

	private void markupSymbolTable(Address symbolTableAddr, ElfSymbolTable symbolTable,
			TaskMonitor monitor) {

		Data array = null;
		try {
			array = listing.createData(symbolTableAddr, symbolTable.toDataType());
		}
		catch (Exception e) {
			log("Failed to properly markup symbol table at " + symbolTableAddr + ": " +
				getMessage(e));
			return;
		}

		ElfSymbol[] symbols = symbolTable.getSymbols();
		for (int i = 0; i < symbols.length; ++i) {
			int stringOffset = symbols[i].getName();
			if (stringOffset == 0) {
				continue;
			}
			Data structData = array.getComponent(i);
			if (structData != null) {
				structData.setComment(CodeUnit.EOL_COMMENT, symbols[i].getNameAsString());
			}
		}
	}

	private void markupDynamicTable(TaskMonitor monitor) {

		// Assume default space for pointers

		Address dynamicTableAddress = null;
		try {
			ElfDynamicTable dynamicTable = elf.getDynamicTable();
			if (dynamicTable == null) {
				return;
			}

			dynamicTableAddress = findLoadAddress(dynamicTable.getFileOffset(), 1);
			if (dynamicTableAddress == null) {
				log("Failed to locate dynamic table at file offset 0x" +
					Long.toHexString(dynamicTable.getFileOffset()));
				return;
			}

			createSymbol(dynamicTableAddress, "_DYNAMIC", false, false, null);

			ElfDynamic[] dynamics = dynamicTable.getDynamics();

			DataType structArray = dynamicTable.toDataType();
			Data dynamicTableData = createData(dynamicTableAddress, structArray);
			if (dynamicTableData == null) {
				return;
			}

			for (int i = 0; i < dynamics.length; i++) {

				Data dynamicData = dynamicTableData.getComponent(i);
				if (dynamicData == null) {
					return;
				}

				long value = dynamics[i].getValue();
				int tagType = dynamics[i].getTag();

				ElfDynamicType dynamicType = elf.getDynamicType(tagType);

				String comment =
					dynamicType != null ? (dynamicType.name + " - " + dynamicType.description)
							: ("DT_0x" + StringUtilities.pad(Integer.toHexString(tagType), '0', 8));
				dynamicData.setComment(CodeUnit.EOL_COMMENT, comment);

				Data valueData = dynamicData.getComponent(1);

				if (dynamicType != null) {
					if (dynamicType.valueType == ElfDynamicValueType.ADDRESS) {
						addDynamicMemoryReference(dynamics[i], valueData, false,
							"_" + dynamicType.name);
					}
					else if (dynamicType.valueType == ElfDynamicValueType.STRING) {
						ElfStringTable dynamicStringTable = elf.getDynamicStringTable();
						if (dynamicStringTable != null) {
							String str = dynamicStringTable.readString(elf.getReader(), value);
							if (str != null) {
								valueData.setComment(CodeUnit.EOL_COMMENT, str);
							}
						}
					}
				}

			}
		}
		catch (Exception e) {
			log("Failed to process dynamic section: " + getMessage(e));
		}
	}

	/**
	 * Add memory reference to dynamic table value and return the referenced address
	 * specified by the value
	 * @param elfDynamic
	 * @param valueData
	 * @param definedMemoryOnly
	 * @param label
	 * @return referenced address specified by the value
	 * @throws InvalidInputException
	 */
	private Address addDynamicMemoryReference(ElfDynamic elfDynamic, Data valueData,
			boolean definedMemoryOnly, String label) throws InvalidInputException {
		Scalar value = valueData.getScalar(0);
		if (value == null || value.getUnsignedValue() == 0) {
			return null;
		}
		Address refAddr = getDefaultAddress(elf.adjustAddressForPrelink(value.getValue()));
		if (!definedMemoryOnly || memory.getBlock(refAddr) != null) {
			program.getReferenceManager()
					.addMemoryReference(valueData.getAddress(), refAddr, RefType.DATA,
						SourceType.ANALYSIS, 0);
			if (label != null) {
				// add label if a non-default label does not exist
				Symbol[] symbols = program.getSymbolTable().getSymbols(refAddr);
				if (symbols.length == 0 || symbols[0].getSource() == SourceType.DEFAULT) {
					createSymbol(refAddr, "_" + label, false, false, null);
				}
			}
		}
		return refAddr;
	}

	private void processStringTables(TaskMonitor monitor) throws CancelledException {
		monitor.setMessage("Processing string tables...");
		monitor.setShowProgressValue(false);

		ElfStringTable[] stringTables = elf.getStringTables();

		long totalLength = 0;
		for (ElfStringTable stringTable : stringTables) {
			totalLength += stringTable.getLength();
		}
		monitor.initialize(totalLength);

		for (ElfStringTable stringTable : stringTables) {
			monitor.checkCanceled();

			Address stringTableAddr = null;

			ElfSectionHeader section = stringTable.getTableSectionHeader();
			if (section != null) {
				stringTableAddr = findLoadAddress(section, 0);
			}
			else {
				stringTableAddr = findLoadAddress(stringTable.getFileOffset(), 1);
			}
			if (stringTableAddr == null) {
//				log("Failed to locate string table at file offset 0x" +
//					Long.toHexString(stringTable.getFileOffset()));
				monitor.incrementProgress(stringTable.getLength()); // skipping table
				continue;
			}

			AddressRange rangeConstraint = getMarkupMemoryRangeConstraint(stringTableAddr);
			if (rangeConstraint == null) {
				monitor.incrementProgress(stringTable.getLength()); // skipping table
				continue;
			}

			long tblLength = stringTable.getLength();
			long limit = Math.min(tblLength, rangeConstraint.getLength());
			if (limit < tblLength) {
				monitor.incrementProgress(tblLength - limit);
			}

			markupStringTable(stringTableAddr, limit, monitor);
		}

		monitor.setShowProgressValue(true);
	}

	private void markupStringTable(Address address, long tableBytesLength, TaskMonitor monitor) {

		MemoryBlock block = memory.getBlock(address);
		if (block == null || tableBytesLength <= 0) {
			return;
		}

		try {
			Address end = address.addNoWrap(tableBytesLength - 1);
			if (end.compareTo(block.getEnd()) > 0) {
				end = block.getEnd();
			}

			address = address.addNoWrap(1);
			while (!monitor.isCancelled() && address.compareTo(end) < 0) {
				int length = createString(address);
				monitor.incrementProgress(length);
				address = address.addNoWrap(length);
			}
		}
		catch (AddressOverflowException | CodeUnitInsertionException e) {
			return; // ignore end of space and code unit collision caused by previous markup
		}
		catch (Exception e) {
			log(e);
		}
	}

	private int createString(Address address)
			throws CodeUnitInsertionException, DataTypeConflictException {
		Data d = listing.getDataAt(address);
		if (d == null || !TerminatedStringDataType.dataType.isEquivalent(d.getDataType())) {
			d = listing.createData(address, TerminatedStringDataType.dataType, -1);
		}
		return d.getLength();
	}

	@Override
	public Address getDefaultAddress(long addressableWordOffset) {
		addressableWordOffset += getImageBaseWordAdjustmentOffset(); // image base adjustment
		return getDefaultAddressSpace().getTruncatedAddress(addressableWordOffset, true);
	}

	/**
	 * Get the load address space for a program segment.
	 * Non-allocated segments may return the OTHER space.
	 * @param elfProgramHeader elf program segment header
	 * @return preferred load address space
	 */
	private AddressSpace getSegmentAddressSpace(ElfProgramHeader elfProgramHeader) {
		if (elfProgramHeader.getType() != ElfProgramHeaderConstants.PT_LOAD &&
			elfProgramHeader.getVirtualAddress() == 0) {
			return AddressSpace.OTHER_SPACE;
		}
		return elf.getLoadAdapter().getPreferredSegmentAddressSpace(this, elfProgramHeader);
	}

	/**
	 * Determine segment preferred load address.
	 * While this method can produce the intended load address, there is no guarantee that
	 * the segment data did not get bumped into an overlay area due to a conflict with
	 * another segment or section.
	 * @param elfProgramHeader
	 * @return segment load address
	 */
	private Address getSegmentLoadAddress(ElfProgramHeader elfProgramHeader) {
		AddressSpace space = getSegmentAddressSpace(elfProgramHeader);
		if (!space.isLoadedMemorySpace()) {
			// handle non-loaded sections into the OTHER space
			long addrWordOffset = elfProgramHeader.getVirtualAddress();
			return space.getTruncatedAddress(addrWordOffset, true);
		}

		return elf.getLoadAdapter().getPreferredSegmentAddress(this, elfProgramHeader);
	}

	/**
	 * Determine preferred section load address address space prior to load.
	 * Non-allocated sections may return the OTHER space or an existing OTHER 
	 * overlay established by a program header.
	 * @param elfSectionHeader
	 * @return section load address space
	 */
	private AddressSpace getSectionAddressSpace(ElfSectionHeader elfSectionHeader) {

		if (!elfSectionHeader.isAlloc()) {

			// The alloc bit specifies whether this block exists in memory at runtime.
			//    If it doesn't throw it into an OTHER overlay block.

			// Check for overlay space (previously overlayed on OTHER space)
			AddressSpace space =
				program.getAddressFactory().getAddressSpace(elfSectionHeader.getNameAsString());
			if (space == null) {
				space = AddressSpace.OTHER_SPACE; // overlay not yet created
			}
			return space;
		}

		return elf.getLoadAdapter().getPreferredSectionAddressSpace(this, elfSectionHeader);
	}

	/**
	 * Determine section's load address.  
	 * @param elfSectionHeader
	 * @return section load address
	 */
	private Address getSectionLoadAddress(ElfSectionHeader elfSectionHeader) {

		AddressSpace space = getSectionAddressSpace(elfSectionHeader);
		if (!space.isLoadedMemorySpace()) {
			// handle non-loaded sections into the OTHER space
			long addrWordOffset = elfSectionHeader.getAddress();
			return space.getTruncatedAddress(addrWordOffset, true);
		}

		return elf.getLoadAdapter().getPreferredSectionAddress(this, elfSectionHeader);
	}

	@Override
	public Address findLoadAddress(MemoryLoadable section, long byteOffsetWithinSection) {

		if (section == null) {
			return null;
		}

		List<AddressRange> resolvedLoadAddresses = getResolvedLoadAddresses(section);
		if (resolvedLoadAddresses == null) {

			// assume loaded segment/section superseded by PT_LOAD segment or allocated section

// TODO: Watch out for negative long addresses !!!!!!

			if (section instanceof ElfProgramHeader) {
				ElfProgramHeader programHeader = (ElfProgramHeader) section;
// FIXME! Inconsistent in use of VirtualAddress which is generally an addressable word offset - not byte offset
				long offsetAddr = programHeader.getVirtualAddress() + byteOffsetWithinSection;

				if (programHeader.getType() != ElfProgramHeaderConstants.PT_LOAD) {
					// Check for PT_LOAD segment which may contain requested segment
					ElfProgramHeader loadHeader = elf.getProgramLoadHeaderContaining(offsetAddr);
					if (loadHeader != null) {
						return findLoadAddress(loadHeader,
							offsetAddr - loadHeader.getVirtualAddress());
					}
				}

				// PT_LOAD segment must have been superseded by section load
				ElfSectionHeader sectionHeader = elf.getSectionLoadHeaderContaining(offsetAddr);
				if (sectionHeader != null) {
					return findLoadAddress(sectionHeader, offsetAddr - sectionHeader.getAddress());
				}
			}
			else if (section instanceof ElfSectionHeader) {
				ElfSectionHeader s = (ElfSectionHeader) section;
				if (s.isAlloc()) {
					return getSectionLoadAddress(s);
				}
			}

			return null; // failed to locate
		}

		long offset = byteOffsetWithinSection; // track byte offset within section
		AddressRange containingRange = null;
		for (AddressRange range : resolvedLoadAddresses) {
			long rangeLength = range.getLength();
			if (offset < rangeLength) {
				containingRange = range;
				break;
			}
			offset -= rangeLength;
		}
		if (containingRange == null) {
			if (!resolvedLoadAddresses.isEmpty()) {
				// Not contained within loaded bytes - compute relative to block start.
				// Always return non-overlay address
				return resolvedLoadAddresses.get(0)
						.getMinAddress()
						.add(byteOffsetWithinSection)
						.getPhysicalAddress();
			}
			return null;
		}
		return containingRange.getMinAddress().add(offset);
	}

	/**
	 * Locate an Elf file header/structure within loaded memory based upon its file offset.
	 * Preference is given to an allocated section over segments.
	 * This method assumes filter loads will not be employed for the referenced file
	 * location (e.g., ELF data structures).
	 * TODO: This could be a problem for dynamic
	 * @param fileOffset data offset within file
	 * @param headerSize number of bytes required (minimum value of 1)
	 * @return load address or null if not loaded or load was possibly fragmented.
	 */
	private Address findLoadAddress(long fileOffset, long headerSize) {

		long headerEndOffset = fileOffset + headerSize - 1;

		// Locate possible load of Elf header within section (i.e., start of file)
		Address headerAddr = null;
		for (ElfSectionHeader section : elf.getSections()) {
			if (section.getType() == ElfSectionHeaderConstants.SHT_NOBITS) {
				continue;
			}
			long startOffset = section.getOffset();
			if (startOffset < 0) {
				continue;
			}
			long endOffset = startOffset + section.getSize() - 1;
			if (fileOffset >= startOffset && headerEndOffset <= endOffset) {
				headerAddr = findLoadAddress(section, fileOffset - section.getOffset());
				if (headerAddr != null) {
					return headerAddr;
				}
			}
		}

		// Locate possible load of Elf header within segment
		for (ElfProgramHeader segment : elf.getProgramHeaders()) {
			if (segment.getType() == ElfProgramHeaderConstants.PT_NULL) {
				continue;
			}
			long startOffset = segment.getOffset();
			if (startOffset < 0) {
				continue;
			}
			long endOffset = startOffset + segment.getFileSize() - 1;
			if (fileOffset >= startOffset && headerEndOffset <= endOffset) {
				headerAddr = findLoadAddress(segment, fileOffset - segment.getOffset());
				if (headerAddr != null && segment.getType() == ElfProgramHeaderConstants.PT_LOAD) {
					return headerAddr;
				}
			}
		}

		return headerAddr;
	}

	/**
	 * Expand/create PT_LOAD program header block regions which are zeroed
	 * - to the extent possible.  This should only be done when section headers are
	 * not present.
	 * @param monitor
	 * @throws CancelledException
	 */
	private void expandProgramHeaderBlocks(TaskMonitor monitor) throws CancelledException {
		ElfProgramHeader[] elfProgramHeaders = elf.getProgramHeaders();
		for (int i = 0; i < elfProgramHeaders.length; ++i) {
			monitor.checkCanceled();
			ElfProgramHeader elfProgramHeader = elfProgramHeaders[i];
			if (elfProgramHeaders[i].getType() == ElfProgramHeaderConstants.PT_LOAD) {

				MemoryBlock block = null;
				AddressSpace space;
				Address expandStart;

				long segmentMemorySizeBytes = elfProgramHeader.getAdjustedMemorySize();
				if (segmentMemorySizeBytes <= 0) {
					continue;
				}

				long loadSizeBytes = elfProgramHeader.getAdjustedLoadSize();
				if (loadSizeBytes == 0) {
					expandStart = getSegmentLoadAddress(elfProgramHeader);
					space = expandStart.getAddressSpace();
				}
				else {
					// Identify resolved segment block tail-end
					List<AddressRange> resolvedLoadAddresses =
						getResolvedLoadAddresses(elfProgramHeader);
					AddressRange addressRange =
						resolvedLoadAddresses.get(resolvedLoadAddresses.size() - 1);
					Address endAddr = addressRange.getMaxAddress();
					space = endAddr.getAddressSpace();
					if (space.isOverlaySpace()) {
						continue; // tail-end was displaced by another - do not extend
					}
					block = memory.getBlock(endAddr);
					if (!block.getEnd().equals(endAddr)) {
						continue; // tail-end merged with another - do not extend
					}
					expandStart = endAddr.add(1);
				}

				long fullSizeBytes = segmentMemorySizeBytes;
				if (expandStart == null || fullSizeBytes <= loadSizeBytes) {
					continue; //
				}

				try {
					long expandSize = fullSizeBytes - loadSizeBytes;
					Address expandEnd = expandStart.addNoWrap(expandSize - 1);
					AddressSet intersectRange = memory.intersectRange(expandStart, expandEnd);
					if (!intersectRange.isEmpty()) {
						Address firstIntersectAddr = intersectRange.getFirstRange().getMinAddress();
						if (expandStart.equals(firstIntersectAddr)) {
							continue; // no room for expansion
						}
						expandEnd = firstIntersectAddr.previous();
					}
					if (block == null) {
						// Create new zeroed segment block with no bytes from file
						String blockName = String.format("%s%d", SEGMENT_NAME_PREFIX, i);
						memory.createInitializedBlock(blockName, expandStart, expandSize, (byte) 0,
							monitor, false);
					}
					else {
						// Expand tail end of segment which had portion loaded from file
						Address oldBlockEnd = block.getEnd();
						MemoryBlock expandBlock =
							memory.createInitializedBlock(block.getName() + ".expand", expandStart,
								expandSize, (byte) 0, monitor, false);
						memory.join(block, expandBlock);
						joinProgramTreeFragments(oldBlockEnd, expandStart);
					}
				}
				catch (Exception e) {
					log("Failed to " + (block != null ? "expand" : "create") + " segment [" + i +
						"," + elfProgramHeader.getDescription() + "] at address " +
						expandStart.toString(true));
				}
			}
		}
	}

	private void joinProgramTreeFragments(Address block1End, Address block2Start) {
		try {
			String[] treeNames = listing.getTreeNames();
			for (String treeName : treeNames) {
				ProgramFragment frag1 = listing.getFragment(treeName, block1End);
				ProgramFragment frag2 = listing.getFragment(treeName, block2Start);
				frag1.move(frag2.getMinAddress(), frag2.getMaxAddress());
				for (ProgramModule module : frag2.getParents()) {
					if (frag2.isEmpty()) {
						module.removeChild(frag2.getName());
					}
				}
			}
		}
		catch (NotEmptyException | NotFoundException e) {
			// ignore
		}
	}

	private void processProgramHeaders(TaskMonitor monitor) throws CancelledException {

		if (elf.isRelocatable() && elf.e_phnum() != 0) {
			log("Ignoring unexpected program headers for relocatable ELF (e_phnum=" +
				elf.e_phnum() + ")");
			return;
		}

		monitor.setMessage("Processing program headers...");

		boolean includeOtherBlocks = ElfLoaderOptionsFactory.includeOtherBlocks(options);

		ElfProgramHeader[] elfProgramHeaders = elf.getProgramHeaders();
		for (int i = 0; i < elfProgramHeaders.length; ++i) {
			monitor.checkCanceled();
			ElfProgramHeader elfProgramHeader = elfProgramHeaders[i];
			if (elfProgramHeader.getType() == ElfProgramHeaderConstants.PT_NULL) {
				continue;
			}
			long fileOffset = elfProgramHeader.getOffset();
			if (elfProgramHeader.getType() != ElfProgramHeaderConstants.PT_LOAD) {
				if (!includeOtherBlocks) {
					continue;
				}
				if (fileOffset < 0 || fileOffset >= fileBytes.getSize()) {
					log("Skipping segment[" + i + ", " + elfProgramHeader.getDescription() +
						"] with invalid file offset");
					continue;
				}
				if (elf.getProgramLoadHeaderContainingFileOffset(fileOffset) != null) {
					continue;
				}
				ElfSectionHeader section = elf.getSectionHeaderContainingFileRange(fileOffset,
					elfProgramHeader.getFileSize());
				if (section != null) {
					log("Skipping segment[" + i + ", " + elfProgramHeader.getDescription() +
						"] included by section " + section.getNameAsString());
					continue;
				}
			}
			if (fileOffset < 0 || fileOffset >= fileBytes.getSize()) {
				log("Skipping PT_LOAD segment[" + i + ", " + elfProgramHeader.getDescription() +
					"] with invalid file offset");
				continue;
			}
			processProgramHeader(elfProgramHeader, i);
		}
	}

	/**
	 * Process the specified program header by ensuring that it has a suitable memory address assigned
	 * and added to the memory resolver.
	 * @param elfProgramHeader ELF program header to be processed
	 * @param segmentNumber program header index number
	 * @throws AddressOutOfBoundsException if an invalid memory address is encountered
	 */
	private void processProgramHeader(ElfProgramHeader elfProgramHeader, int segmentNumber)
			throws AddressOutOfBoundsException {

// FIXME: If physical and virtual addresses do not match this may be an overlay situation.
// If sections exist they should use file offsets to correlate to overlay segment - the
// problem is that we can only handle a single memory block per overlay range - we may need to
// not load segment in this case and defer to section!!  Such situations may also
// occur for mapped memory regions as seen with some Harvard Architecture processors.  The
// process-specific extension should control the outcome.

		Address address = getSegmentLoadAddress(elfProgramHeader);
		AddressSpace space = address.getAddressSpace();

		long addr = elfProgramHeader.getVirtualAddress();
		long loadSizeBytes = elfProgramHeader.getAdjustedLoadSize();
		long fullSizeBytes =
			elfProgramHeader.getAdjustedMemorySize() * space.getAddressableUnitSize();

		boolean maintainExecuteBit = elf.e_shnum() == 0;

		if (fullSizeBytes <= 0) {
			log("Skipping zero-length segment [" + segmentNumber + "," +
				elfProgramHeader.getDescription() + "] at address " + address.toString(true));
			return;
		}

		if (!space.isValidRange(address.getOffset(), fullSizeBytes)) {
			log("Skipping unloadable segment [" + segmentNumber + "] at address " +
				address.toString(true) + " (size=" + fullSizeBytes + ")");
			return;
		}

		try {
			// Only allow segment fragmentation if section headers are defined
			boolean isFragmentationOK = (elf.e_shnum() != 0);

			String comment = getSectionComment(addr, fullSizeBytes, space.getAddressableUnitSize(),
				elfProgramHeader.getDescription(), address.isLoadedMemoryAddress());
			if (!maintainExecuteBit && elfProgramHeader.isExecute()) {
				comment += " (disabled execute bit)";
			}

			String blockName = String.format("%s%d", SEGMENT_NAME_PREFIX, segmentNumber);
			if (loadSizeBytes != 0) {
				addInitializedMemorySection(elfProgramHeader, elfProgramHeader.getOffset(),
					loadSizeBytes, address, blockName, elfProgramHeader.isRead(),
					elfProgramHeader.isWrite(),
					maintainExecuteBit ? elfProgramHeader.isExecute() : false, comment,
					isFragmentationOK,
					elfProgramHeader.getType() == ElfProgramHeaderConstants.PT_LOAD);
			}

			// NOTE: Uninitialized portions of segments will be added via expandProgramHeaderBlocks
			// when no sections are present.  When sections are present, we assume sections will
			// be created which correspond to these areas.
		}
		catch (AddressOverflowException e) {
			log("Failed to load segment [" + segmentNumber + "]: " + getMessage(e));
		}
	}

	private String getSectionComment(long addr, long byteSize, int addressableUnitSize,
			String description, boolean loaded) {
		StringBuilder buf = new StringBuilder();
		if (description != null) {
			buf.append(description);
			buf.append(' ');
		}
		if (loaded) {
			if (buf.length() != 0) {
				buf.append(' ');
			}
			BigInteger max = BigInteger.valueOf(addr)
					.add(BigInteger.valueOf(byteSize / addressableUnitSize))
					.subtract(BigInteger.ONE);
			buf.append(String.format("[0x%x - 0x%s]", addr, max.toString(16)));
		}
		else {
			buf.append("[not-loaded]");
		}
		return buf.toString();
	}

	@Override
	public long getImageBaseWordAdjustmentOffset() {
		long imageBase = program.getImageBase().getAddressableWordOffset();
		return imageBase - elf.getImageBase();
	}

	@Override
	public Long getGOTValue() {
		ElfHeader header = getElfHeader();
		ElfDynamicTable dynamic = header.getDynamicTable();
		if (dynamic != null && dynamic.containsDynamicValue(ElfDynamicType.DT_PLTGOT)) {
			try {
				return header.adjustAddressForPrelink(
					dynamic.getDynamicValue(ElfDynamicType.DT_PLTGOT)) +
					getImageBaseWordAdjustmentOffset();
			}
			catch (NotFoundException e) {
				throw new AssertException("unexpected", e);
			}
		}
		Symbol gotSym = SymbolUtilities.getLabelOrFunctionSymbol(program, "_GLOBAL_OFFSET_TABLE_",
			err -> log(err));
		if (gotSym != null) {
			return gotSym.getAddress().getAddressableWordOffset();
		}
		return null;
	}

	/**
	 * Identify start address of relocation area.  Skip any sections with a non-zero address.
	 * When an image is relocatable generally all sections will have a zero address.  It is only
	 * when special sections are present (e.g., __ksymtab) that we may encounter sections with
	 * a non-zero address.
	 * @param monitor task monitor
	 * @return start of relocation area
	 * @throws CancelledException task cancelled
	 */
	private long computeRelocationStartAddress(AddressSpace space, long baseOffset,
			TaskMonitor monitor) throws CancelledException {
		if (!elf.isRelocatable()) {
			return 0; // not applicable
		}
		long relocStartAddr = 0;
		AddressSpace defaultSpace = getDefaultAddressSpace();
		ElfSectionHeader[] sections = elf.getSections();
		for (ElfSectionHeader elfSectionToLoad : sections) {
			monitor.checkCanceled();
			long addr = elfSectionToLoad.getAddress();
			if (addr < 0) {
				relocStartAddr = 0;
				break;
			}
			if (elfSectionToLoad.isAlloc() && addr != 0) {
				AddressSpace loadSpace = getSectionAddressSpace(elfSectionToLoad);
				if (loadSpace.equals(space)) {
					long sectionByteLength = elfSectionToLoad.getAdjustedSize(); // size in bytes
					long sectionLength = sectionByteLength / space.getAddressableUnitSize();
					relocStartAddr = Math.max(relocStartAddr, addr + sectionLength);
				}
			}
		}

		// if more than half the address space is skipped - fall back to default relocation base
		long testOffset = relocStartAddr << 1;
		if (testOffset != defaultSpace.getTruncatedAddress(testOffset, true).getOffset()) {
			relocStartAddr = 0;
		}
		return relocStartAddr + baseOffset;
	}

	private void processSectionHeaders(TaskMonitor monitor) throws CancelledException {
		monitor.setMessage("Processing section headers...");

		boolean includeOtherBlocks = ElfLoaderOptionsFactory.includeOtherBlocks(options);

		// establish section address provider for relocatable ELF binaries
		RelocatableImageBaseProvider relocatableImageBaseProvider = null;
		if (elf.isRelocatable()) {
			relocatableImageBaseProvider = new RelocatableImageBaseProvider(monitor);
		}

		ElfSectionHeader[] sections = elf.getSections();
		for (ElfSectionHeader elfSectionToLoad : sections) {
			monitor.checkCanceled();
			int type = elfSectionToLoad.getType();
			if (type != ElfSectionHeaderConstants.SHT_NULL &&
				(includeOtherBlocks || elfSectionToLoad.isAlloc())) {
				long fileOffset = elfSectionToLoad.getOffset();
				if (fileOffset < 0 || fileOffset >= fileBytes.getSize()) {
					log("Skipping section [" + elfSectionToLoad.getNameAsString() +
						"] with invalid file offset");
					continue;
				}
				long size = elfSectionToLoad.getSize();
				if (size <= 0 ||
					(type != ElfSectionHeaderConstants.SHT_NOBITS && size >= fileBytes.getSize())) {
					log("Skipping section [" + elfSectionToLoad.getNameAsString() +
						"] with invalid size");
					continue;
				}
				processSectionHeader(elfSectionToLoad, relocatableImageBaseProvider);
			}
		}
	}

	/**
	 * Process the specified section header by ensuring that it has a suitable memory address assigned
	 * and added to the memory resolver.
	 * @param elfSectionToLoad ELF section header to be processed
	 * @param relocatableImageBaseProvider section address provider for relocatable ELF binaries.
	 * @throws AddressOutOfBoundsException if an invalid memory address is encountered
	 */
	private void processSectionHeader(ElfSectionHeader elfSectionToLoad,
			RelocatableImageBaseProvider relocatableImageBaseProvider)
			throws AddressOutOfBoundsException {

		long addr = elfSectionToLoad.getAddress();
		long sectionByteLength = elfSectionToLoad.getAdjustedSize(); // size in bytes
		long loadOffset = elfSectionToLoad.getOffset(); // file offset in bytes
		Long nextRelocOffset = null;

		// In a relocatable ELF (object module), the address of all sections is zero.
		// Therefore, we shall assign an arbitrary address that
		// will pack the sections together with proper alignment.

		if (elfSectionToLoad.isAlloc() && elf.isRelocatable() && addr == 0) {
			// TODO: if program headers are present (very unlikely for object module) 
			// they should be used to determine section load address since they would 
			// be assigned first.
			AddressSpace space = getSectionAddressSpace(elfSectionToLoad);
			long relocOffset = relocatableImageBaseProvider.getNextRelocatableOffset(space);
			addr = NumericUtilities.getUnsignedAlignedValue(relocOffset,
				elfSectionToLoad.getAddressAlignment());
			elfSectionToLoad.setAddress(addr);
			nextRelocOffset = addr + (sectionByteLength / space.getAddressableUnitSize());
		}

		Address address = null;

		if (sectionByteLength == 0 &&
			elfSectionToLoad.getType() == ElfSectionHeaderConstants.SHT_PROGBITS) {
			// Check for and consume uninitialized portion of PT_LOAD segment if possible
			ElfProgramHeader loadHeader = elf.getProgramLoadHeaderContaining(addr);
			if (loadHeader != null) {
				// NOTE: should never apply to relocatable ELF
				Address segmentStart = getSegmentLoadAddress(loadHeader);
				AddressSpace segmentSpace = segmentStart.getAddressSpace();
				long loadSizeBytes = loadHeader.getAdjustedLoadSize();
				long fullSizeBytes =
					loadHeader.getAdjustedMemorySize() * segmentSpace.getAddressableUnitSize();
				long segmentByteOffset =
					(addr - loadHeader.getVirtualAddress()) * segmentSpace.getAddressableUnitSize();
				// TODO: should we match-up file offset?  This could be difficult
				// if using adjusted sizes
				if (segmentByteOffset >= loadSizeBytes) {
					// create as uninitialized section block
					loadOffset = -1; // don't load bytes
					address = segmentStart.add(segmentByteOffset);
					sectionByteLength = fullSizeBytes - segmentByteOffset;
				}
			}
		}

		if (sectionByteLength == 0) {
			log("Skipping empty section [" + elfSectionToLoad.getNameAsString() + "]");
			return;
		}

		if (address == null) {
			address = getSectionLoadAddress(elfSectionToLoad);
		}
		AddressSpace space = address.getAddressSpace();

		if (!space.isValidRange(address.getOffset(), sectionByteLength)) {
			log("Skipping unloadable section [" + elfSectionToLoad.getNameAsString() +
				"] at address " + address.toString(true) + " (size=" + sectionByteLength + ")");
			return;
		}

		final String blockName = elfSectionToLoad.getNameAsString();

		try {
			if (loadOffset == -1 ||
				elfSectionToLoad.getType() == ElfSectionHeaderConstants.SHT_NOBITS) {
				if (!elfSectionToLoad.isAlloc() &&
					elfSectionToLoad.getType() != ElfSectionHeaderConstants.SHT_PROGBITS) {
					return; // non-allocate at runtime
				}
				String comment =
					getSectionComment(addr, sectionByteLength, space.getAddressableUnitSize(),
						elfSectionToLoad.getTypeAsString(), address.isLoadedMemoryAddress());
				addUninitializedMemorySection(elfSectionToLoad, sectionByteLength, address,
					blockName, true, elfSectionToLoad.isWritable(), elfSectionToLoad.isExecutable(),
					comment, false);
			}
			else {
				String comment =
					getSectionComment(addr, sectionByteLength, space.getAddressableUnitSize(),
						elfSectionToLoad.getTypeAsString(), address.isLoadedMemoryAddress());
				addInitializedMemorySection(elfSectionToLoad, loadOffset, sectionByteLength,
					address, blockName, elfSectionToLoad.isAlloc(), elfSectionToLoad.isWritable(),
					elfSectionToLoad.isExecutable(), comment, false, elfSectionToLoad.isAlloc());
			}
		}
		catch (AddressOverflowException e) {
			log("Failed to load section [" + elfSectionToLoad.getNameAsString() + "]: " +
				getMessage(e));
		}

		if (nextRelocOffset != null) {
			relocatableImageBaseProvider.setNextRelocatableOffset(space, nextRelocOffset);
		}
	}

	private String pad(int value) {
		return StringUtilities.pad("" + value, ' ', 4);
	}

	private Data createUndefined(Address addr, int size) throws CodeUnitInsertionException {

		MemoryBlock block = memory.getBlock(addr);
		if (block == null) {
			return null;
		}
		DataType undefined = Undefined.getUndefinedDataType(size);
		return listing.createData(addr, undefined);
	}

	@Override
	public Symbol createSymbol(Address addr, String name, boolean isPrimary, boolean pinAbsolute,
			Namespace namespace) throws InvalidInputException {

		// TODO: At this point, we should be marking as data or code
		SymbolTable symbolTable = program.getSymbolTable();
		Symbol sym = symbolTable.createLabel(addr, name, namespace, SourceType.IMPORTED);
		if (isPrimary) {
			checkPrimary(sym);
		}
		if (pinAbsolute && !sym.isPinned()) {
			sym.setPinned(true);
		}
		return sym;
	}

	/**
	 * check if new symbol needs to grab the primary label.
	 * Elf sometimes has multiple symbols at a location marking the type of instruction of data at the location.
	 * @param sym - new symbol to be made primary (some exclusions apply)
	 * @return revised symbol
	 */
	private Symbol checkPrimary(Symbol sym) {

		if (sym == null || sym.isPrimary()) {
			return sym;
		}

		String name = sym.getName();
		Address addr = sym.getAddress();

		if (name.indexOf("@") > 0) { // <sym>@<version> or <sym>@@<version>
			return sym; // do not make versioned symbols primary
		}

		// if starts with a $, probably a markup symbol, like $t,$a,$d
		if (name.startsWith("$")) {
			return sym;
		}

		// if sym starts with a non-letter give preference to an existing symbol which does
		if (!Character.isAlphabetic(name.codePointAt(0))) {
			Symbol primarySymbol = program.getSymbolTable().getPrimarySymbol(addr);
			if (primarySymbol != null && primarySymbol.getSource() != SourceType.DEFAULT &&
				Character.isAlphabetic(primarySymbol.getName().codePointAt(0))) {
				return sym;
			}
		}

		SetLabelPrimaryCmd cmd = new SetLabelPrimaryCmd(addr, name, sym.getParentNamespace());
		if (cmd.applyTo(program)) {
			return program.getSymbolTable().getSymbol(name, addr, sym.getParentNamespace());
		}

		Msg.error(this, cmd.getStatusMsg());

		return sym;
	}

	/**
	 * Get a suitable input stream for loading a memory block defined by a specified loadable.
	 * @param loadable Corresponding ElfSectionHeader or ElfProgramHeader for the memory block to be created.
	 * @param start memory load address
	 * @param fileOffset byte provider offset
	 * @param dataLength the in-memory data length in bytes (actual bytes read from dataInput may be more)
	 * @return input stream for loading memory block
	 * @throws IOException
	 */
	private InputStream getInitializedBlockInputStream(MemoryLoadable loadable, Address start,
			long fileOffset, long dataLength) throws IOException {
		InputStream dataInput = elf.getReader().getByteProvider().getInputStream(fileOffset);
		return elf.getLoadAdapter()
				.getFilteredLoadInputStream(this, loadable, start, dataLength, dataInput);
	}

	private String formatFloat(float value, int maxDecimalPlaces) {
		NumberFormat format = NumberFormat.getNumberInstance();
		format.setMaximumIntegerDigits(maxDecimalPlaces);
		float roundUpFactor = 1.0F / (10.0F * maxDecimalPlaces);
		return format.format(value + roundUpFactor);
	}

	private long checkBlockLimit(String sectionName, long dataLength, boolean initialized)
			throws IOException {

		long available = Memory.MAX_BINARY_SIZE - program.getMemory().getNumAddresses();
		if (dataLength < 0 || dataLength > available) {
			String msg = "Failed to create memory blocks which exceed the fixed " +
				Memory.MAX_BINARY_SIZE_GB + " GByte total memory size limit";
			log("ERROR: " + msg);
			throw new IOException(msg);
		}

		int maxSectionSizeGBytes = Memory.MAX_BLOCK_SIZE_GB;
		long maxSectionSizeBytes = Memory.MAX_BLOCK_SIZE;

		if (dataLength > maxSectionSizeBytes) {
			float sizeGB = (float) dataLength / (float) Memory.GBYTE;
			String msg = "Truncating " + formatFloat(sizeGB, 1) + " GByte '" + sectionName +
				"' section to " + maxSectionSizeGBytes + " GByte fixed size limit";
			log("ERROR: " + msg);
			return maxSectionSizeBytes;
		}
		return dataLength;
	}

	@Override
	protected MemoryBlock createInitializedBlock(MemoryLoadable loadable, boolean isOverlay,
			String name, Address start, long fileOffset, long dataLength, String comment, boolean r,
			boolean w, boolean x, TaskMonitor monitor)
			throws IOException, AddressOverflowException, CancelledException {

		// TODO: MemoryBlockUtil poorly and inconsistently handles duplicate name errors (can throw RuntimeException).
		// Are we immune from such errors? If not, how should they be handled?

		long revisedLength = checkBlockLimit(name, dataLength, true);

		if (start.isNonLoadedMemoryAddress()) {
			r = false;
			w = false;
			x = false;
		}

		Msg.debug(this,
			"Loading block " + name + " at " + start + " from file offset " + fileOffset);

		long endOffset = fileOffset + revisedLength - 1;
		if (endOffset >= fileBytes.getSize()) {
			revisedLength = fileBytes.getSize() - fileOffset;
			log("Truncating block load for " + name + " which exceeds file length");
		}

		String blockComment = comment;
		if (dataLength != revisedLength) {
			blockComment += " (section truncated)";
		}

		if (elf.getLoadAdapter().hasFilteredLoadInputStream(this, loadable, start)) {
			// block is unable to map directly to file bytes - load from input stream
			try (InputStream dataInput =
				getInitializedBlockInputStream(loadable, start, fileOffset, revisedLength)) {
				return MemoryBlockUtils.createInitializedBlock(program, isOverlay, name, start,
					dataInput, revisedLength, blockComment, BLOCK_SOURCE_NAME, r, w, x, log,
					monitor);
			}
		}

		// create block using direct mapping to file bytes
		return MemoryBlockUtils.createInitializedBlock(program, isOverlay, name, start, fileBytes,
			fileOffset, revisedLength, blockComment, BLOCK_SOURCE_NAME, r, w, x, log);
	}

	@Override
	protected MemoryBlock createUninitializedBlock(MemoryLoadable loadable, boolean isOverlay,
			String name, Address start, long dataLength, String comment, boolean r, boolean w,
			boolean x) throws IOException, AddressOverflowException, CancelledException {

		// TODO: MemoryBlockUtil poorly and inconsistently handles duplicate name errors (can throw RuntimeException).
		// Are we immune from such errors? If not, how should they be handled?

		long revisedLength = checkBlockLimit(name, dataLength, false);

		if (start.isNonLoadedMemoryAddress()) {
			r = false;
			w = false;
			x = false;
		}

		if (dataLength != revisedLength) {
			comment += " (section truncated)";
		}

		return MemoryBlockUtils.createUninitializedBlock(program, isOverlay, name, start,
			revisedLength, comment, BLOCK_SOURCE_NAME, r, w, x, log);
	}

	private class RelocatableImageBaseProvider {

		Map<Integer, Long> nextRelocationOffsetMap = new HashMap<>();

		RelocatableImageBaseProvider(TaskMonitor monitor) throws CancelledException {
			AddressSpace defaultSpace = getDefaultAddressSpace();
			AddressSpace defaultDataSpace = getDefaultDataSpace();
			long baseOffset =
				computeRelocationStartAddress(defaultSpace, elf.getImageBase(), monitor);
			nextRelocationOffsetMap.put(defaultSpace.getUnique(), baseOffset);
			if (defaultDataSpace != defaultSpace) {
				baseOffset =
					computeRelocationStartAddress(defaultDataSpace, getImageDataBase(), monitor);
				nextRelocationOffsetMap.put(defaultDataSpace.getUnique(), baseOffset);
			}
			// In the future, an extension could introduce additional space entries 
		}

		void setNextRelocatableOffset(AddressSpace space, Long nextRelocOffset) {
			int unique = space.getUnique();
			nextRelocationOffsetMap.put(unique, nextRelocOffset);
		}

		long getNextRelocatableOffset(AddressSpace space) {
			int unique = space.getUnique();
			Long nextRelocOffset = nextRelocationOffsetMap.get(unique);
			return nextRelocOffset == null ? 0 : nextRelocOffset;
		}
	}

}<|MERGE_RESOLUTION|>--- conflicted
+++ resolved
@@ -159,10 +159,7 @@
 			elf.getLoadAdapter().processElf(this, monitor);
 
 			processEntryPoints(monitor);
-<<<<<<< HEAD
-=======
-
->>>>>>> efa065ac
+
 			processRelocations(monitor);
 			processImports(monitor);
 
