/* ###
 * IP: GHIDRA
 *
 * Licensed under the Apache License, Version 2.0 (the "License");
 * you may not use this file except in compliance with the License.
 * You may obtain a copy of the License at
 * 
 *      http://www.apache.org/licenses/LICENSE-2.0
 * 
 * Unless required by applicable law or agreed to in writing, software
 * distributed under the License is distributed on an "AS IS" BASIS,
 * WITHOUT WARRANTIES OR CONDITIONS OF ANY KIND, either express or implied.
 * See the License for the specific language governing permissions and
 * limitations under the License.
 */
package ghidra.app.decompiler;

import static ghidra.program.model.pcode.AttributeId.*;
import static ghidra.program.model.pcode.ElementId.*;

import java.awt.Color;
import java.util.Iterator;
import java.util.List;

//import ghidra.app.plugin.core.decompile.*;
import ghidra.program.model.address.Address;
import ghidra.program.model.pcode.*;
import ghidra.program.model.scalar.Scalar;

/**
 * Class representing a source code language token.
 * A token has numerous display attributes and may link to the data-flow analysis
 */
public class ClangToken implements ClangNode {
	public final static int KEYWORD_COLOR = 0;	// Constants must match Decompiler syntax_highlight
	public final static int COMMENT_COLOR = 1;
	public final static int TYPE_COLOR = 2;
	public final static int FUNCTION_COLOR = 3;
	public final static int VARIABLE_COLOR = 4;
	public final static int CONST_COLOR = 5;
	public final static int PARAMETER_COLOR = 6;
	public final static int GLOBAL_COLOR = 7;
	public final static int DEFAULT_COLOR = 8;
	public final static int ERROR_COLOR = 9;
	public final static int SPECIAL_COLOR = 10;
	public final static int MAX_COLOR = 11;

	private ClangNode parent;
	private ClangLine lineparent;
	private String text;
	private int syntax_type;
	private Color highlight; // Color to highlight with or null if no highlight
	private boolean matchingToken;

	public ClangToken(ClangNode par) {
		parent = par;
		text = null;
		highlight = null;
		syntax_type = DEFAULT_COLOR;
		lineparent = null;
	}

	public ClangToken(ClangNode par, String txt) {
		parent = par;
		text = txt;
		highlight = null;
		syntax_type = DEFAULT_COLOR;
	}

	public ClangToken(ClangNode par, String txt, int color) {
		parent = par;
		text = txt;
		highlight = null;
		syntax_type = color;
	}

	@Override
	public ClangNode Parent() {
		return parent;
	}

	/**
	 * Get the element representing an entire line of text that contains this element
	 * @return the containing ClangLine
	 */
	public ClangLine getLineParent() {
		return lineparent;
	}

	/**
	 * Set (change) the line which this text element part of.  
	 * @param line is the new ClangLine
	 */
	public void setLineParent(ClangLine line) {
		lineparent = line;
	}

	@Override
	public Address getMinAddress() {
		return null;
	}

	@Override
	public Address getMaxAddress() {
		return null;
	}

	@Override
	public int numChildren() {
		return 0;
	}

	@Override
	public ClangNode Child(int i) {
		return null;
	}

	@Override
	public ClangFunction getClangFunction() {
		if (parent != null) {
			return parent.getClangFunction();
		}
		return null;
	}

	@Override
	public void setHighlight(Color val) {
		highlight = val;
	}

	/**
	 * Get the background highlight color used to render this token, or null if not highlighted
	 * @return the Color or null
	 */
	public Color getHighlight() {
		return highlight;
	}

	/**
	 * Set whether or not additional "matching" highlighting is applied to this token.
	 * Currently this means a bounding box is drawn around the token.
	 * @param matchingToken is true to enable highlighting, false to disable
	 */
	public void setMatchingToken(boolean matchingToken) {
		this.matchingToken = matchingToken;
	}

	/**
	 * @return true if this token should be displayed with "matching" highlighting
	 */
	public boolean isMatchingToken() {
		return matchingToken;
	}

	/**
	 * @return true if this token represents a variable (in source code)
	 */
	public boolean isVariableRef() {
		return false;
	}

	/**
	 * Get the "syntax" type (color) associated with this token (keyword, type, etc)
	 * @return the color code
	 */
	public int getSyntaxType() {
		return syntax_type;
	}

	/**
	 * Set the "syntax" type (color) associated with this token
	 * @param syntax_type is the color code to set
	 */
	void setSyntaxType(int syntax_type) {
		this.syntax_type = syntax_type;
	}

	/**
	 * @return this token's display text as a string
	 */
	public String getText() {
		return text;
	}

	/**
	 * Set this token's display text.
	 * @param text is the string to set
	 */
	void setText(String text) {
		this.text = text;
	}

	/**
	 * Decode this token from the current position in an encoded stream
	 * @param decoder is the decoder for the stream
	 * @param pfactory is used to look up p-code objects associated with the token
	 * @throws DecoderException for problems decoding the stream
	 */
	public void decode(Decoder decoder, PcodeFactory pfactory) throws DecoderException {
		syntax_type = DEFAULT_COLOR;
		for (;;) {
			int attribId = decoder.getNextAttributeId();
			if (attribId == 0) {
				break;
			}
			if (attribId == ATTRIB_COLOR.id()) {
				syntax_type = (int) decoder.readUnsignedInteger();
				break;
			}
		}
		text = decoder.readString(ATTRIB_CONTENT);
		if (syntax_type < 0 || syntax_type >= MAX_COLOR) {
			syntax_type = DEFAULT_COLOR;
		}
	}

	@Override
	public void flatten(List<ClangNode> list) {
		list.add(this);
	}

	/**
	 * Decode one specialized token from the current position in an encoded stream.  This
	 * serves as a factory for allocating the various objects derived from ClangToken
	 * @param node is the particular token type (already) decoded from the stream
	 * @param par is the text grouping which will contain the token
	 * @param decoder is the decoder for the stream
	 * @param pfactory is used to look up p-code objects associated with tokens
	 * @return the new ClangToken
	 * @throws DecoderException for problems decoding the stream
	 */
	static public ClangToken buildToken(int node, ClangNode par, Decoder decoder,
			PcodeFactory pfactory) throws DecoderException {
		ClangToken token = null;
		if (node == ELEM_VARIABLE.id()) {
			token = new ClangVariableToken(par);
		}
		else if (node == ELEM_OP.id()) {
			token = new ClangOpToken(par);
		}
		else if (node == ELEM_SYNTAX.id()) {
			token = new ClangSyntaxToken(par);
		}
		else if (node == ELEM_BREAK.id()) {
			token = new ClangBreak(par);
		}
		else if (node == ELEM_FUNCNAME.id()) {
			token = new ClangFuncNameToken(par, null);
		}
		else if (node == ELEM_TYPE.id()) {
			token = new ClangTypeToken(par);
		}
		else if (node == ELEM_COMMENT.id()) {
			token = new ClangCommentToken(par);
		}
		else if (node == ELEM_LABEL.id()) {
			token = new ClangLabelToken(par);
		}
		else if (node == ELEM_FIELD.id()) {
			token = new ClangFieldToken(par);
		}
		else if (node == ELEM_VALUE.id()) {
			token = new ClangCaseToken(par);
		}
		else {
			throw new DecoderException("Expecting token element");
		}
		token.decode(decoder, pfactory);
		return token;
	}

	/**
	 * Add a spacer token to the given text grouping
	 * @param par is the text grouping
	 * @param indent is the number of levels to indent
	 * @param indentStr is a string representing containg the number of spaces in one indent level
	 * @return the new spacer token
	 */
	static public ClangToken buildSpacer(ClangNode par, int indent, String indentStr) {
		String spacing = new String();
		for (int i = 0; i < indent; ++i) {
			spacing += indentStr;
		}
		return new ClangSyntaxToken(par, spacing);
	}

	@Override
	public String toString() {
		return text;
	}

	/**
	 * Get the high-level variable associate with this
	 * token or null otherwise
	 * @return HighVariable
	 */
	public HighVariable getHighVariable() {
		return null;
	}

	/**
	 * Get the symbol associated with this token or null otherwise.
	 * This token may be directly associated with the symbol or a reference, in which
	 * case the symbol is looked up in the containing HighFunction
	 * @param highFunction is the function
	 * @return HighSymbol
	 */
	public HighSymbol getHighSymbol(HighFunction highFunction) {
		return null;
	}

	/**
	 * Many tokens directly represent a variable in the data-flow
	 * @return the variable (Varnode) associated with this token or null
	 */
	public Varnode getVarnode() {
		return null;
	}

	/**
	 * Many tokens directly represent a pcode operator in the data-flow
	 * @return the operation (PcodeOp) associated with this token or null
	 */
	public PcodeOp getPcodeOp() {
		return null;
	}

	/**
<<<<<<< HEAD
	 * If the token represents an underlying integer constant, return the constant as a Scalar.
	 * Otherwise return null.
	 * @return the Scalar that the token represents or null
	 */
	public Scalar getScalar() {
		return null;
=======
	 * Get an iterator over tokens starting with this ClangToken.  Tokens are returned in normal
	 * display order (forward=true) or in the reverse of normal display order (forward=false)
	 * @param forward is true for forward iterator, false for a backward iterator
	 * @return the Iterator object
	 */
	public Iterator<ClangToken> iterator(boolean forward) {
		return new TokenIterator(this, forward);
>>>>>>> 477bbaba
	}
}<|MERGE_RESOLUTION|>--- conflicted
+++ resolved
@@ -326,14 +326,15 @@
 	}
 
 	/**
-<<<<<<< HEAD
 	 * If the token represents an underlying integer constant, return the constant as a Scalar.
 	 * Otherwise return null.
 	 * @return the Scalar that the token represents or null
 	 */
 	public Scalar getScalar() {
 		return null;
-=======
+	}
+
+	/**
 	 * Get an iterator over tokens starting with this ClangToken.  Tokens are returned in normal
 	 * display order (forward=true) or in the reverse of normal display order (forward=false)
 	 * @param forward is true for forward iterator, false for a backward iterator
@@ -341,6 +342,5 @@
 	 */
 	public Iterator<ClangToken> iterator(boolean forward) {
 		return new TokenIterator(this, forward);
->>>>>>> 477bbaba
 	}
 }