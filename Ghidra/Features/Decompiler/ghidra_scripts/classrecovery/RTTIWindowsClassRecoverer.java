/* ###
 * IP: GHIDRA
 *
 * Licensed under the Apache License, Version 2.0 (the "License");
 * you may not use this file except in compliance with the License.
 * You may obtain a copy of the License at
 * 
 *      http://www.apache.org/licenses/LICENSE-2.0
 * 
 * Unless required by applicable law or agreed to in writing, software
 * distributed under the License is distributed on an "AS IS" BASIS,
 * WITHOUT WARRANTIES OR CONDITIONS OF ANY KIND, either express or implied.
 * See the License for the specific language governing permissions and
 * limitations under the License.
 */
//DO NOT RUN. THIS IS NOT A SCRIPT! THIS IS A CLASS THAT IS USED BY SCRIPTS.
package classrecovery;

import java.util.*;

import ghidra.app.plugin.core.decompile.actions.FillOutStructureCmd;
import ghidra.app.plugin.core.decompile.actions.FillOutStructureCmd.OffsetPcodeOpPair;
import ghidra.app.util.opinion.PeLoader;
import ghidra.app.util.opinion.PeLoader.CompilerOpinion.CompilerEnum;
import ghidra.framework.plugintool.PluginTool;
import ghidra.program.flatapi.FlatProgramAPI;
import ghidra.program.model.address.*;
import ghidra.program.model.data.*;
import ghidra.program.model.listing.*;
import ghidra.program.model.mem.MemoryAccessException;
import ghidra.program.model.mem.MemoryBlock;
import ghidra.program.model.pcode.HighFunction;
import ghidra.program.model.pcode.HighVariable;
import ghidra.program.model.symbol.*;
import ghidra.program.util.ProgramLocation;
import ghidra.util.Msg;
import ghidra.util.exception.*;
import ghidra.util.task.TaskMonitor;

public class RTTIWindowsClassRecoverer extends RTTIClassRecoverer {

	//TODO: make a passed in param
	private static final boolean USE_SHORT_TEMPLATE_NAMES_IN_STRUCTURE_FIELDS = true;

	private static final String RTTI_BASE_CLASS_ARRAY_LABEL = "RTTI_Base_Class_Array";
	private static final String RTTI_CLASS_HIERARCHY_DESCRIPTOR_LABEL =
		"RTTI_Class_Hierarchy_Descriptor";
	private static final String RTTI_BASE_CLASS_DESCRIPTOR_LABEL = "RTTI_Base_Class_Descriptor";
	private static final String RTTI_BASE_COMPLETE_OBJECT_LOADER_LABEL =
		"RTTI_Complete_Object_Locator";
	private static final String RTTI_BASE_CLASS_DESCRIPTOR_DATA_NAME = "RTTIBaseClassDescriptor";
	private static final String RTTI_BASE_COMPLETE_OBJECT_LOADER_DATA_NAME =
		"RTTICompleteObjectLocator";
	private static final String RTTI_CLASS_HIERARCHY_DESCRIPTOR_DATA_NAME =
		"RTTIClassHierarchyDescriptor";
	private static final String VFTABLE_META_PTR_LABEL = "vftable_meta_ptr";
	private static final String VFTABLE_LABEL = "vftable";

	private static final String CLASS_VTABLE_STRUCT_NAME = "_vbtable";
	private static final String CLASS_VTABLE_PTR_FIELD_EXT = "vftablePtr";

	private static final int CHD_MULTINH = 0x00000001; //Multiple inheritance
	private static final int CHD_VIRTINH = 0x00000002; //Virtual inheritance
	private static final int CHD_AMBIGUOUS = 0x00000004; //Multiple inheritance with repeated base classes
	private static final int NONE = -1;
	private static final int UNKNOWN = -2;

	boolean isPDBLoaded;

	public RTTIWindowsClassRecoverer(Program program, ProgramLocation location, PluginTool tool,
			FlatProgramAPI api, boolean createBookmarks, boolean useShortTemplates,
			boolean nameVFunctions, boolean isPDBLoaded, boolean replaceClassStructures,
			TaskMonitor monitor) throws Exception {

		super(program, location, tool, api, createBookmarks, useShortTemplates, nameVFunctions,
			isPDBLoaded, replaceClassStructures, monitor);

		this.isPDBLoaded = isPDBLoaded;

	}

	@Override
	public boolean containsRTTI() throws CancelledException {

		if (!hasTypeInfoVftable()) {
			return false;
		}

		return true;
	}

	@Override
	public boolean isValidProgramType() {
		if (!isVisualStudioOrClangPe()) {
			return false;
		}
		return true;
	}

	@Override
	public void fixUpProgram() throws CancelledException, Exception {

		if (ghidraVersion.compareTo("10.0") < 0) {

			fixUpRttiAnalysis();

		}
		// if there are undefined areas that reference vftables attempt to create functions
		// containing them
		List<Symbol> vftableSymbols = getListOfVftableSymbols();

		createMissingFunctions(vftableSymbols);

		return;
	}

	@Override
	public List<RecoveredClass> createRecoveredClasses() throws Exception {

		List<Symbol> vftableSymbols;

		vftableSymbols = getListOfVftableSymbols();

		List<RecoveredClass> recoveredClasses =
			recoverClassesFromClassHierarchyDescriptors(vftableSymbols);

		determineVftableOffsetsfromRTTI(recoveredClasses);

		// If no new classes have been recovered, no need to continue. Return out of script.
		if (recoveredClasses.isEmpty()) {

			return recoveredClasses;
		}

		createCalledFunctionMap(recoveredClasses);

		// figure out class hierarchies using either RTTI or vftable refs

		monitor.setMessage("Assigning class inheritance and hierarchies");
		assignClassInheritanceAndHierarchies(recoveredClasses);

		// Since PDB has applied so much information, use it to figure out the class member data 4
		// items (if it has them) and the constructors and destructors. 
		if (isPDBLoaded) {
			monitor.setMessage(
				"Attempting to use pdb to assign class hierarchies and extend known pdb data " +
					"type information ...");

			retrieveExistingClassStructures(recoveredClasses);

			// assign constructors and destructors based on name
			assignConstructorsAndDestructorsUsingExistingName(recoveredClasses);
		}
		// otherwise figure everything out from scratch
		else {
			monitor.setMessage("Figuring out class method types");
			//			println(
//				"Figuring out class method types (constructor, destructor, inline constructor, " +
//					"inline destructor, deleting destructor, clone) ...");
			processConstructorAndDestructors(recoveredClasses);

		}

		// create order of vftable in constructor map for each class that has a constructor so far
		createVftableOrderMap(recoveredClasses);

		determineParentClassInfoFromBaseClassArray(recoveredClasses);

		assignParentClassToVftables(recoveredClasses);

<<<<<<< HEAD
		// using all the information found above, create the class structures, add the constructor,
		// destructor, vfunctions to class which finds the appropriate class structure and assigns 
		// to "this" param
		//println("Creating class data types and applying class structures...");
		monitor.setMessage("Creating class data types and applying class structures");
		figureOutClassDataMembers(recoveredClasses);
=======
			if (USE_SHORT_TEMPLATE_NAMES_IN_STRUCTURE_FIELDS) {
				extendedFlatAPI.createShortenedTemplateNamesForClasses(recoveredClasses);
			}
>>>>>>> 2aefe6a1

		if (USE_SHORT_TEMPLATE_NAMES_IN_STRUCTURE_FIELDS) {
			extraUtils.createShortenedTemplateNamesForClasses(recoveredClasses);
		}

		createAndApplyClassStructures(recoveredClasses);

		if (!isPDBLoaded) {
			// create better vftable labels for multi vftable classes
			updateMultiVftableLabels(recoveredClasses);
			//println("Removing erroneous FID namespaces and corresponding class data types");
			removeEmptyClassesAndStructures();
		}

		return recoveredClasses;

	}

	private boolean isVisualStudioOrClangPe() {
		return program.getExecutableFormat().equals(PeLoader.PE_NAME) &&
			(program.getCompiler().equals(CompilerEnum.VisualStudio.toString()) ||
				program.getCompiler().equals(CompilerEnum.Clang.toString()));
	}

	private boolean hasTypeInfoVftable() throws CancelledException {

		List<Symbol> vftableSymbols = getListOfVftableSymbols();

		for (Symbol symbol : vftableSymbols) {
			monitor.checkCanceled();
			if (symbol.getParentNamespace().getName().equals("type_info")) {
				return true;
			}
		}
		return false;
	}

	/**
	 * Method to determine if the current program has RTTI data applied to it
	 * @return true if the current program has RTTI data applied to it
	 * @throws CancelledException if cancelled
	 */
	private boolean programHasRTTIApplied() throws CancelledException {

		// First check to see if the RTTICompleteObjectLocator data type exists. If not there has
		// been no RTTI applied
		DataType completeObjLocatorDataType = dataTypeManager.getDataType(CategoryPath.ROOT,
			RTTI_BASE_COMPLETE_OBJECT_LOADER_DATA_NAME);
		if (completeObjLocatorDataType == null) {
			return false;
		}

		// Next check that a RTTICompleteObjectLocator has been applied somewhere to make sure that
		// we don't have the case where pdb ran and created the data type but rtti didn't run so didn't
		// apply any of the data types
		return hasSymbolAndDataType(RTTI_BASE_COMPLETE_OBJECT_LOADER_LABEL,
			completeObjLocatorDataType);
	}

	private void runRTTIAnalyzer() throws Exception {
//		Analyzer analyzer = new RttiAnalyzer();
//		analyzer.added(program, program.getAddressFactory().getAddressSet(), monitor,
//			new MessageLog());
	}

	/**
	 * Method to find all the vftables in the program 
	 * @return list of all vftable symbols
	 * @throws CancelledException when cancelled
	 */
	//TODO: pull into separate methods and check separately above
	private boolean hasSymbolAndDataType(String symbolName, DataType datatype)
			throws CancelledException {

		String pdbName = "`" + symbolName + "'";
		SymbolIterator symbols =
			program.getSymbolTable().getSymbolIterator("*" + symbolName + "*", true);

		while (symbols.hasNext()) {
			monitor.checkCanceled();
			Symbol symbol = symbols.next();
			if (symbol.getName().equals(symbolName) || symbol.getName().equals(pdbName)) {
				Data dataAt = program.getListing().getDefinedDataAt(symbol.getAddress());
				if (dataAt.getDataType().equals(datatype)) {
					return true;
				}
			}

		}
		return false;
	}

	public void fixUpRttiAnalysis() throws CancelledException, Exception {
		applyMissingRTTIStructures();
	}

	/**
	 * Method to find and apply missing RTTI structures
	 * @throws CancelledException if cancelled
	 * @throws Exception if error applying label or data
	 */
	private List<Symbol> applyMissingRTTIStructures() throws CancelledException, Exception {

		List<Symbol> completeObjectLocatorSymbols = createMissingRTTICompleteObjectLocator();

		List<Symbol> baseClassDescriptorSymbols = createMissingBaseClassDescriptors();

		List<Address> classHierarchyDescriptors = createMissingClassHierarchyDescriptors(
			baseClassDescriptorSymbols, completeObjectLocatorSymbols);

		createMissingBaseClassArrays(classHierarchyDescriptors);

		List<Symbol> vftableSymbols = createMissingVftableSymbols(completeObjectLocatorSymbols);
		return vftableSymbols;

	}

	/**
	 * Method to iterate over all symbols with Base Class Descriptor symbol and if
	 * the correct data type has not already been created, do so. 
	 * @return List of all symbols with valid (even previously) BaseClassDescriptor structure applied
	 * @throws CancelledException when cancelled
	 * @throws Exception when data cannot be created
	 */
	private List<Symbol> createMissingRTTICompleteObjectLocator()
			throws CancelledException, Exception {

		List<Symbol> completeObjectLocatorSymbols = new ArrayList<Symbol>();

		SymbolIterator dataSymbols =
			symbolTable.getSymbols(getInitializedMemory(), SymbolType.LABEL, true);

		while (dataSymbols.hasNext()) {
			monitor.checkCanceled();
			Symbol symbol = dataSymbols.next();
			if (!symbol.getName().contains(RTTI_BASE_COMPLETE_OBJECT_LOADER_LABEL)) {
				continue;
			}

			Data data = extendedFlatAPI.getDataAt(symbol.getAddress());
			if (data != null &&
				data.getDataType().getName().contains(RTTI_BASE_COMPLETE_OBJECT_LOADER_DATA_NAME)) {
				completeObjectLocatorSymbols.add(symbol);
				continue;
			}

			// for some reason it was named but not created so create it
			data = createCompleteObjectLocator(symbol.getAddress());
			if (data != null &&
				data.getDataType().getName().contains(RTTI_BASE_COMPLETE_OBJECT_LOADER_DATA_NAME)) {
				completeObjectLocatorSymbols.add(symbol);
				continue;
			}

			Msg.debug(this, "Cannot create RTTI_CompleteObjectLocator at " + symbol.getAddress());

		}
		return completeObjectLocatorSymbols;
	}

	/**
	 * Method to create a CompleteObjectLocator structure at the given address
	 * @param address the address where the structure will be created
	 * @return the created CompleteObjectLocator data or null if it couldn't be created
	 * @throws CancelledException if cancelled
	 * @throws Exception if error creating data
	 */
	private Data createCompleteObjectLocator(Address address) throws CancelledException, Exception {

		DataType completeObjLocatorDataType = dataTypeManager.getDataType(CategoryPath.ROOT,
			RTTI_BASE_COMPLETE_OBJECT_LOADER_DATA_NAME);
		if (completeObjLocatorDataType == null) {
			return null;
		}

		int sizeOfDt = completeObjLocatorDataType.getLength();

		api.clearListing(address, address.add(sizeOfDt));
		Data completeObjectLocator = extendedFlatAPI.createData(address, completeObjLocatorDataType);
		if (completeObjectLocator == null) {
			return null;
		}
		return completeObjectLocator;
	}

	/**
	 * Method to iterate over all symbols with Base Class Descriptor symbol and if
	 * the correct data type has not already been created, do so. 
	 * @return List of all symbols with valid (even previously) BaseClassDescriptor structure applied
	 * @throws Exception when cancelled
	 */
	private List<Symbol> createMissingBaseClassDescriptors() throws Exception {

		List<Symbol> baseClassDescriptorSymbols = new ArrayList<Symbol>();

		SymbolIterator dataSymbols =
			symbolTable.getSymbols(getInitializedMemory(), SymbolType.LABEL, true);

		while (dataSymbols.hasNext()) {
			monitor.checkCanceled();
			Symbol symbol = dataSymbols.next();
			if (!symbol.getName().contains(RTTI_BASE_CLASS_DESCRIPTOR_LABEL)) {
				continue;
			}

			Data data = extendedFlatAPI.getDataAt(symbol.getAddress());
			if (data != null &&
				data.getDataType().getName().contains(RTTI_BASE_CLASS_DESCRIPTOR_DATA_NAME)) {
				baseClassDescriptorSymbols.add(symbol);
				continue;
			}

			// for some reason it was named but not created so create it
			data = createBaseClassDescriptor(symbol.getAddress());
			if (data != null &&
				data.getDataType().getName().contains(RTTI_BASE_CLASS_DESCRIPTOR_DATA_NAME)) {
				baseClassDescriptorSymbols.add(symbol);
				continue;
			}

			Msg.debug(this, "Cannot create RTTI_Base_Class_Descriptor at " + symbol.getAddress());

		}
		return baseClassDescriptorSymbols;
	}

	/**
	 * Method to create a BaseClassDescriptor structure at the given address
	 * @param baseClassDescriptorAddress the address where the structure will be created
	 * @return the created BaseClassDescriptor data or null if it couldn't be created
	 * @throws CancelledException if cancelled
	 * @throws Exception if error creating data
	 */
	private Data createBaseClassDescriptor(Address baseClassDescriptorAddress)
			throws CancelledException, Exception {

		DataType baseClassDescriptor =
			dataTypeManager.getDataType(CategoryPath.ROOT, RTTI_BASE_CLASS_DESCRIPTOR_DATA_NAME);

		int sizeOfDt = baseClassDescriptor.getLength();

		api.clearListing(baseClassDescriptorAddress, baseClassDescriptorAddress.add(sizeOfDt));
		Data baseClassDescArray =
			extendedFlatAPI.createData(baseClassDescriptorAddress, baseClassDescriptor);
		if (baseClassDescArray == null) {
			return null;
		}
		return baseClassDescArray;
	}

	/**
	 * Method to apply missing RTTI Base Class Descriptor structures and symbols  
	 * @param address address to apply the missing structure and symbol
	 * @param numBaseClasses number of base classes in the array pointing to BaseClassDescriptors
	 * @param classNamespace name of the class
	 * @throws AddressOutOfBoundsException if try clear listing at address out of bounds
	 * @throws MemoryAccessException  if cannot access memory
	 * @throws CancelledException if cancelled 
	 * @throws Exception if issue making data
	 */
	private void createBaseClassDescriptors(Address address, int numBaseClasses,
			Namespace classNamespace) throws CancelledException, MemoryAccessException,
			AddressOutOfBoundsException, Exception {

		for (int i = 0; i < numBaseClasses; i++) {

			monitor.checkCanceled();
			//TODO: extraUtils.getReferencedAddress(address, getIboIf64bit);
			Address baseClassDescriptorAddress = getReferencedAddress(address.add(i * 4));

			Data baseClassDescriptor = extendedFlatAPI.getDataAt(baseClassDescriptorAddress);
			if (baseClassDescriptor == null || !baseClassDescriptor.getDataType()
					.getName()
					.equals(
						RTTI_BASE_CLASS_DESCRIPTOR_DATA_NAME)) {

				int num1 = extendedFlatAPI.getInt(baseClassDescriptorAddress.add(8));
				int num2 = extendedFlatAPI.getInt(baseClassDescriptorAddress.add(12));
				int num3 = extendedFlatAPI.getInt(baseClassDescriptorAddress.add(16));
				int num4 = extendedFlatAPI.getInt(baseClassDescriptorAddress.add(20));

				baseClassDescriptor = createBaseClassDescriptor(baseClassDescriptorAddress);
				if (baseClassDescriptor != null) {
					symbolTable.createLabel(
						baseClassDescriptorAddress, RTTI_BASE_CLASS_DESCRIPTOR_LABEL + "_at_(" +
							num1 + "," + num2 + "," + num3 + "," + num4 + ")",
						classNamespace, SourceType.ANALYSIS);
				}
//				else {
//					println(
//						"Failed to create a baseClassDescArray structure at " + address.toString());
//				}
			}
		}
	}

	/**
	 * 
	 * @param baseClassDescriptors the given list of BaseClassDescriptor symbols
	 * @param completeObjectLocators the given list of CompleteObjectLocator symbols
	 * @return list of ClassHierarchyDescriptor addresses
	 * @throws CancelledException if cancelled
	 * @throws MemoryAccessException if memory cannot be read
	 * @throws InvalidInputException if issue setting return type
	 * @throws AddressOutOfBoundsException if try clear listing at address out of bounds
	 * @throws Exception if there is an issue creating a label
	 */
	private List<Address> createMissingClassHierarchyDescriptors(List<Symbol> baseClassDescriptors,
			List<Symbol> completeObjectLocators) throws CancelledException, MemoryAccessException,
			InvalidInputException, AddressOutOfBoundsException, Exception {

		List<Address> classHierarchyDescriptorAddresses = new ArrayList<Address>();

		Iterator<Symbol> baseClassDescriptorIterator = baseClassDescriptors.iterator();
		while (baseClassDescriptorIterator.hasNext()) {
			monitor.checkCanceled();
			Symbol symbol = baseClassDescriptorIterator.next();
			Address classHierarchyDescriptorAddress = createClassHierarchyDescriptor(
				symbol.getAddress().add(24), symbol.getParentNamespace());

			if (classHierarchyDescriptorAddress != null &&
				!classHierarchyDescriptorAddresses.contains(classHierarchyDescriptorAddress)) {
				classHierarchyDescriptorAddresses.add(classHierarchyDescriptorAddress);
			}

		}

		Iterator<Symbol> completeObjectLocatorIterator = completeObjectLocators.iterator();
		while (completeObjectLocatorIterator.hasNext()) {
			monitor.checkCanceled();
			Symbol symbol = completeObjectLocatorIterator.next();
			Address classHierarchyDescriptorAddress = createClassHierarchyDescriptor(
				symbol.getAddress().add(16), symbol.getParentNamespace());
			if (classHierarchyDescriptorAddress != null &&
				!classHierarchyDescriptorAddresses.contains(classHierarchyDescriptorAddress)) {
				classHierarchyDescriptorAddresses.add(classHierarchyDescriptorAddress);
			}
		}

		return classHierarchyDescriptorAddresses;

	}

	/**
	 * 
	 * @param address the address where the ClassHierarchyDescriptor is to be created
	 * @param classNamespace the namespace of the class
	 * @return the given class's ClassHierarchyDescriptor address
	 * @throws CancelledException if cancelled
	 * @throws MemoryAccessException if memory cannot be read
	 * @throws InvalidInputException if issue setting return type
	 * @throws Exception if issue creating label
	 */
	private Address createClassHierarchyDescriptor(Address address, Namespace classNamespace)
			throws CancelledException, MemoryAccessException, InvalidInputException, Exception {

		//TODO: extraUtils.getReferencedAddress(address, getIboIf64bit);
		Address classHierarchyDescriptorAddress = getReferencedAddress(address);

		Data classHierarchyStructure = extendedFlatAPI.getDataAt(classHierarchyDescriptorAddress);

		if (classHierarchyStructure != null &&
			classHierarchyStructure.getDataType()
					.getName()
					.equals(
						RTTI_CLASS_HIERARCHY_DESCRIPTOR_DATA_NAME)) {
			return classHierarchyDescriptorAddress;

		}

		Symbol classHierarchySymbol;

		classHierarchySymbol = symbolTable.createLabel(classHierarchyDescriptorAddress,
			RTTI_CLASS_HIERARCHY_DESCRIPTOR_LABEL, classNamespace, SourceType.ANALYSIS);

		classHierarchyStructure = createClassHierarchyStructure(classHierarchyDescriptorAddress);

		if (classHierarchyStructure == null) {
//			println("Failed to create a classHierarchyDescriptor structure at " +
//				classHierarchyDescriptorAddress.toString());
			symbolTable.removeSymbolSpecial(classHierarchySymbol);
			return null;
		}
		return classHierarchyDescriptorAddress;
	}

	/**
	 * Method to create a ClassHierarchyDescriptor structure at the given address 
	 * @param classHierarchyDescriptorAddress the address where the structure will be created
	 * @return the created ClassHierarchyDescriptor data or null if it couldn't be created
	 * @throws CancelledException if cancelled
	 * @throws AddressOutOfBoundsException if try clear listing at address out of bounds
	 * @throws Exception if issue creating data
	 */
	private Data createClassHierarchyStructure(Address classHierarchyDescriptorAddress)
			throws CancelledException, AddressOutOfBoundsException, Exception {

		DataType classHDatatype = dataTypeManager.getDataType(CategoryPath.ROOT,
			RTTI_CLASS_HIERARCHY_DESCRIPTOR_DATA_NAME);
		int sizeOfDt = classHDatatype.getLength();
		api.clearListing(classHierarchyDescriptorAddress,
			classHierarchyDescriptorAddress.add(sizeOfDt));

		Data classHierarchyStructure =
			extendedFlatAPI.createData(classHierarchyDescriptorAddress, classHDatatype);
		if (classHierarchyStructure == null) {
			return null;
		}
		return classHierarchyStructure;
	}

	/**
	 * 
	 * @param classHierarchyDescriptors the given list of applied ClassHierarchyDescriptor structures
	 * @return a list of base class array addresses
	 * @throws CancelledException if cancelled
	 * @throws MemoryAccessException if memory cannot be read
	 * @throws AddressOutOfBoundsException if try clear listing at address out of bounds
	 * @throws Exception if there is an issue creating a label
	 */
	private List<Address> createMissingBaseClassArrays(List<Address> classHierarchyDescriptors)
			throws CancelledException, MemoryAccessException, AddressOutOfBoundsException,
			Exception {

		List<Address> baseClassArrayAddresses = new ArrayList<Address>();

		Iterator<Address> classHierarchyDescriptorIterator = classHierarchyDescriptors.iterator();

		while (classHierarchyDescriptorIterator.hasNext()) {

			monitor.checkCanceled();

			Address classHierarchyDescriptorAddress = classHierarchyDescriptorIterator.next();
			Symbol classHierarchyDescriptorSymbol =
				symbolTable.getPrimarySymbol(classHierarchyDescriptorAddress);
			Namespace classNamespace = classHierarchyDescriptorSymbol.getParentNamespace();

			int numBaseClasses = extendedFlatAPI.getInt(classHierarchyDescriptorAddress.add(8));

			//TODO: extraUtils.getReferencedAddress(address, getIboIf64bit);
			Address baseClassArrayAddress =
				getReferencedAddress(classHierarchyDescriptorAddress.add(12));

			Data baseClassDescArray = extendedFlatAPI.getDataAt(baseClassArrayAddress);

			if (baseClassDescArray != null && baseClassDescArray.isArray()) {
				baseClassArrayAddresses.add(baseClassArrayAddress);
				continue;
			}

			baseClassDescArray = createBaseClassArray(baseClassArrayAddress, numBaseClasses);
			if (baseClassDescArray != null && baseClassDescArray.isArray()) {
				Symbol primarySymbol = symbolTable.getPrimarySymbol(baseClassArrayAddress);
				if (primarySymbol == null ||
					!primarySymbol.getName().contains(RTTI_BASE_CLASS_ARRAY_LABEL)) {

					symbolTable.createLabel(baseClassArrayAddress, RTTI_BASE_CLASS_ARRAY_LABEL,
						classNamespace, SourceType.ANALYSIS);
				}
				baseClassArrayAddresses.add(baseClassArrayAddress);
				createBaseClassDescriptors(baseClassArrayAddress, numBaseClasses, classNamespace);
				continue;
			}

			Msg.debug(this, "Failed to create a baseClassDescArray structure at " +
				baseClassArrayAddress.toString());
		}
		return baseClassArrayAddresses;
	}

	/**
	 * Method to create a base class array at the given address with the given number of base class's in the array
	 * @param baseClassArrayAddress the address where the array will be created
	 * @param numBaseClasses the number of BaseClass's in the array 
	 * @return the created BaseClassArray data or null if cannot retrieve it
	 * @throws CancelledException if cancelled
	 * @throws Exception if error creating data
	 */
	private Data createBaseClassArray(Address baseClassArrayAddress, int numBaseClasses)
			throws CancelledException, Exception {

		int sizeOfDt;
		ArrayDataType baseClassDescArrayDT;

		int addressSize = baseClassArrayAddress.getSize();
		if (addressSize == 32) {
			DataType baseClassDescriptor = dataTypeManager.getDataType(CategoryPath.ROOT,
				RTTI_BASE_CLASS_DESCRIPTOR_DATA_NAME);
			PointerDataType baseClassDescriptorPtr = new PointerDataType(baseClassDescriptor);
			sizeOfDt = baseClassDescriptorPtr.getLength();

			baseClassDescArrayDT =
				new ArrayDataType(baseClassDescriptorPtr, numBaseClasses, sizeOfDt);
		}
		else if (addressSize == 64) {
			DataType imageBaseOffset =
				dataTypeManager.getDataType(CategoryPath.ROOT, "ImageBaseOffset32");
			sizeOfDt = imageBaseOffset.getLength();
			baseClassDescArrayDT = new ArrayDataType(imageBaseOffset, numBaseClasses, sizeOfDt);
		}
		else {
			return null;
		}

		api.clearListing(baseClassArrayAddress,
			baseClassArrayAddress.add(numBaseClasses * sizeOfDt));
		Data baseClassDescArray =
			extendedFlatAPI.createData(baseClassArrayAddress, baseClassDescArrayDT);

		if (baseClassDescArray == null) {
			return null;
		}
		return baseClassDescArray;
	}

	/**
	 * Method to create missing vftables and return a list of them
	 * @param completeObjectLocatorSymbols the list of completeObjectLocatorSymbols
	 * @return list of vftable symbols
	 * @throws CancelledException if cancelled
	 * @throws InvalidInputException  if invalid input
	 * @throws CircularDependencyException  if namespace has circular dependency
	 * @throws DuplicateNameException if try to create label with duplicate name in namespace
	 */
	private List<Symbol> createMissingVftableSymbols(List<Symbol> completeObjectLocatorSymbols)
			throws CancelledException, InvalidInputException, DuplicateNameException,
			CircularDependencyException {

		List<Symbol> vftables = new ArrayList<Symbol>();

		Iterator<Symbol> iterator = completeObjectLocatorSymbols.iterator();
		while (iterator.hasNext()) {
			monitor.checkCanceled();
			Symbol completeObjectLocatorSymbol = iterator.next();

			Address completeObjectLocatorAddress = completeObjectLocatorSymbol.getAddress();

			Namespace classNamespace = completeObjectLocatorSymbol.getParentNamespace();
			if (classNamespace.equals(globalNamespace)) {
				Msg.debug(this,
					"No class namespace for " + completeObjectLocatorAddress.toString());
				continue;
			}

			Reference[] referencesTo = extendedFlatAPI.getReferencesTo(completeObjectLocatorAddress);
			if (referencesTo.length == 0) {
				Msg.debug(this, "No refs to " + completeObjectLocatorAddress.toString());
				continue;
			}

			for (Reference refTo : referencesTo) {
				Address vftableMetaPointer = refTo.getFromAddress();
				if (vftableMetaPointer == null) {
					//println("can't retrieve meta address");
					continue;
				}
				Address vftableAddress = vftableMetaPointer.add(defaultPointerSize);
				if (vftableAddress == null) {
					//println("can't retrieve vftable address");
					continue;
				}

				// if not created, create vftable meta pointer label

				if (getGivenSymbol(vftableAddress, VFTABLE_META_PTR_LABEL,
					classNamespace) == null) {

					symbolTable.createLabel(vftableMetaPointer, VFTABLE_META_PTR_LABEL,
						classNamespace, SourceType.ANALYSIS);
				}

				// if not created, create vftable label
				Symbol vftableSymbol =
					getGivenSymbol(vftableAddress, VFTABLE_LABEL, classNamespace);
				if (vftableSymbol == null) {

					vftableSymbol = symbolTable.createLabel(vftableAddress, VFTABLE_LABEL,
						classNamespace, SourceType.ANALYSIS);

					if (vftableSymbol == null) {
						continue;
					}
				}

				if (!vftables.contains(vftableSymbol)) {
					vftables.add(vftableSymbol);
				}

			}
		}
		return vftables;
	}

	/**
	 * Method to retrieve the symbol with the given address, containing name (containing to account
	 * for pdb case where sometimes has extra chars) and namespace
	 * @param address the given address
	 * @param name the given name
	 * @param namespace the given namespace
	 * @return the symbol with the given address, containing name, with given namespace
	 * @throws CancelledException if cancelled
	 */
	private Symbol getGivenSymbol(Address address, String name, Namespace namespace)
			throws CancelledException {

		SymbolIterator symbols = symbolTable.getSymbolsAsIterator(address);
		for (Symbol sym : symbols) {
			monitor.checkCanceled();
			if (sym.getName().contains(name) && sym.getParentNamespace().equals(namespace)) {
				return sym;
			}
		}
		return null;
	}

	/**
	 * Method to return referenced address at the given address
	 * @param address the address to look for a referenced address at
	 * @return the first referenced address from the given address
	 * @throws MemoryAccessException if memory cannot be read
	 */
	private Address getReferencedAddress(Address address) throws MemoryAccessException {

		//TODO: switch to this then test then just rewrite the call and get rid of this method
		// MSDataTypeUtils.getReferencedAddress(currentProgram, address);
		// this will work whether there is a created reference or not
		int addressSize = address.getSize();
		if (addressSize == 32) {
			long offset = extendedFlatAPI.getInt(address);

			return address.getNewAddress(offset);
		}

		// this currently will workn only if there is a created reference
		// TODO: get ibo bytes and figure out what the ibo ref address would be
		if (addressSize == 64) {
			Reference refs[] = extendedFlatAPI.getReferencesFrom(address);
			if (refs.length == 0) {
				return null;
			}
			return refs[0].getToAddress();
		}
		return null;
	}

	/**
	 * Method to retrieve the AddressSet of the current program's initialized memory
	 * @return the AddressSet of the current program's initialized memory
	 * @throws CancelledException if cancelled
	 */
	private AddressSet getInitializedMemory() throws CancelledException {

		AddressSet dataAddresses = new AddressSet();
		MemoryBlock[] blocks = program.getMemory().getBlocks();

		for (MemoryBlock block : blocks) {
			monitor.checkCanceled();

			if (block.isInitialized()) {
				dataAddresses.add(block.getStart(), block.getEnd());
			}
		}
		return dataAddresses;
	}

	/**
	 * Method to fix up the current program so that script will be more successful by finding
	 * missing vftable referencing functions and missing RTTI data structures. 
	 * manually create some of them
	 * @throws CancelledException when cancelled
	 * @throws Exception when data cannot be created
	 */
	private void createMissingFunctions(List<Symbol> vftableSymbols)
			throws CancelledException, Exception {

		List<Address> unusedVftableReferences =
			findVftableReferencesNotInFunction(vftableSymbols);

		if (unusedVftableReferences.size() > 0) {
			extendedFlatAPI.createUndefinedFunctions(unusedVftableReferences);
		}

		// create these automatically if found
		findFunctionsUsingAtexit();
	}

	/**
	 * Method to recover the class information for each vftable symbol on the list
	 * * For each virtual function table:
	 * 1. get vftable's existing class
	 * 2. create matching data type category folder in dt manager
	 * 3. get list of virtual functions
	 * 4. create RecoveredClass object for the vftable class
	 * 5. add mapping from vftableAddress to class
	 * 6. add list of const/dest functions to RecoveredClass object
	 * 7. update list of all const/dest functions in currenetProgram
	 * 8. set RecoveredClass indeterminate list to const/dest list 
	 * 9. update list of all indeterminate const/dest
	 * @param vftableSymbols List of vftable symbols
	 * @return List of RecoveredClass objects created corresponding to the vftable symbols
	 * @throws CancelledException if cancelled
	 * @throws Exception if issue creating data
	 */
	private List<RecoveredClass> recoverClassesFromClassHierarchyDescriptors(
			List<Symbol> vftableSymbols) throws CancelledException, Exception {

		List<RecoveredClass> recoveredClasses = new ArrayList<RecoveredClass>();

		List<Symbol> classHierarchyDescriptorList = getListOfClassHierarchyDescriptors();

		Iterator<Symbol> classHierarchyDescriptorIterator = classHierarchyDescriptorList.iterator();
		while (classHierarchyDescriptorIterator.hasNext()) {
			monitor.checkCanceled();
			Symbol classHierarchyDescriptorSymbol = classHierarchyDescriptorIterator.next();
			Address classHierarchyDescriptorAddress = classHierarchyDescriptorSymbol.getAddress();

			// Get class name from class vftable is in
			Namespace classNamespace = classHierarchyDescriptorSymbol.getParentNamespace();

			if (classNamespace.getSymbol().getSymbolType() != SymbolType.CLASS) {
				classNamespace = promoteToClassNamespace(classNamespace);
				if (classNamespace.getSymbol().getSymbolType() != SymbolType.CLASS) {
					Msg.debug(this,
						classHierarchyDescriptorAddress.toString() + " Could not promote " +
							classNamespace.getName(true) + " to a class namespace.");
					continue;
				}
			}

			List<Symbol> vftableSymbolsInNamespace =
				getVftablesInNamespace(vftableSymbols, classNamespace);

			//if there are no vftables in this class then create a new class object and make it 
			// non-vftable class
			if (vftableSymbolsInNamespace.size() == 0) {
				String className = classNamespace.getName();
				String classNameWithNamespace = classNamespace.getName(true);

				// Create Data Type Manager Category for given class
				// TODO: make this global and check it for null
				CategoryPath classPath =
					extendedFlatAPI.createDataTypeCategoryPath(classDataTypesCategoryPath,
						classNameWithNamespace);

				RecoveredClass nonVftableClass =
					new RecoveredClass(className, classPath, classNamespace, dataTypeManager);
				nonVftableClass.setHasVftable(false);
				// add recovered class to map
				if (getClass(classNamespace) == null) {
					updateNamespaceToClassMap(classNamespace, nonVftableClass);

					// add it to the running list of RecoveredClass objects
					recoveredClasses.add(nonVftableClass);
				}
			}
			// if there are vftables in the class, call the method to make
			// a new class object using the vftable info 
			else {
				List<RecoveredClass> classesWithVftablesInNamespace =
					recoverClassesFromVftables(vftableSymbolsInNamespace, false, false);
				if (classesWithVftablesInNamespace.size() == 0) {
					Msg.debug(this, "No class recovered for namespace " + classNamespace.getName());
					continue;
				}
				if (classesWithVftablesInNamespace.size() > 1) {
					Msg.debug(this, "Unexpected multiple classes recovered for namespace " +
						classNamespace.getName());
					continue;
				}

				recoveredClasses.add(classesWithVftablesInNamespace.get(0));

			}

		}

		return recoveredClasses;
	}

	/**
	 * Method to get a list of RTTI_Base_Class_Descriptor symbols
	 * @return List of Symbols named "RTTI_Class_Hierarchy_Descriptor"
	 * @throws CancelledException if cancelled
	 */
	private List<Symbol> getListOfClassHierarchyDescriptors() throws CancelledException {

		List<Symbol> classHierarchyDescriptorList = extendedFlatAPI.getListOfSymbolsInAddressSet(
			getInitializedMemory(), RTTI_CLASS_HIERARCHY_DESCRIPTOR_LABEL, false);

		return classHierarchyDescriptorList;
	}

	/**
	 * Method to create map for each class containing offset in class structure for each class vftable using information
	 * found in the class's complete object locator structure(s)
	 * @param recoveredClasses List of classes
	 * @throws Exception when cancelled
	 */
	private void determineVftableOffsetsfromRTTI(List<RecoveredClass> recoveredClasses)
			throws AddressOutOfBoundsException, Exception {

		PointerDataType pointerDataType = new PointerDataType();

		Iterator<RecoveredClass> recoveredClassIterator = recoveredClasses.iterator();
		while (recoveredClassIterator.hasNext()) {
			monitor.checkCanceled();
			RecoveredClass recoveredClass = recoveredClassIterator.next();

			List<Address> vftableAddresses = recoveredClass.getVftableAddresses();
			Iterator<Address> vftableIterator = vftableAddresses.iterator();
			while (vftableIterator.hasNext()) {
				monitor.checkCanceled();
				Address vftableAddress = vftableIterator.next();
				Address ptrToColAddress = vftableAddress.subtract(defaultPointerSize);

				Data pointerToCompleteObjLocator = extendedFlatAPI.getDataAt(vftableAddress);
				if (pointerToCompleteObjLocator == null) {
					pointerToCompleteObjLocator =
						extendedFlatAPI.createData(ptrToColAddress, pointerDataType);
				}

				Address colAddress = extendedFlatAPI.getReferencedAddress(ptrToColAddress, false);

				if (colAddress == null) {
					Msg.debug(this, recoveredClass.getName() +
						" couldn't get referenced col from " + ptrToColAddress.toString());
					continue;
				}

				Address addressOfOffset = colAddress.add(4);

<<<<<<< HEAD
				int offset = extraUtils.getInt(addressOfOffset);
=======
					int offset = extendedFlatAPI.getInt(addressOfOffset);
>>>>>>> 2aefe6a1

				recoveredClass.addClassOffsetToVftableMapping(offset, vftableAddress);
			}

		}

	}

	/**
	 * Method to figure out the class hierarchies either with RTTI if it is present or with vftable 
	 * references
	 * @param recoveredClasses List of classes to process
	 * @throws CancelledException if cancelled
	 * @throws AddressOutOfBoundsException AddressOutOfBoundsException
	 * @throws MemoryAccessException if memory cannot be read
	 */
	private void assignClassInheritanceAndHierarchies(List<RecoveredClass> recoveredClasses)
			throws CancelledException, MemoryAccessException, AddressOutOfBoundsException {

		// Use RTTI information to determine inheritance type and 
		// class hierarchy
		Iterator<RecoveredClass> recoveredClassesIterator = recoveredClasses.iterator();
		while (recoveredClassesIterator.hasNext()) {
			monitor.checkCanceled();

			RecoveredClass recoveredClass = recoveredClassesIterator.next();

			int inheritanceFlag = getClassInheritanceFlag(recoveredClass.getClassNamespace());
			if (inheritanceFlag == NONE) {
				Msg.debug(this,
					"Could not get inheritance attribute from class hierarchy structure for " +
						"class " + recoveredClass.getName());
				recoveredClassesIterator.remove();
				continue;
			}
			setClassInheritanceType(recoveredClass, inheritanceFlag);

		}
		getClassHierarchyFromRTTI(recoveredClasses);
	}

	/**
	 * Use information from RTTI Base class Arrays to create class hierarchy lists and maps
	 * @param recoveredClasses list of classes to process
	 * @throws CancelledException if cancelled
	 */
	//TODO: split into two methods so I can reuse last part for gcc too
	private void getClassHierarchyFromRTTI(List<RecoveredClass> recoveredClasses)
			throws CancelledException {

		// go through first collecting the class hierarchy lists from the RTTI
		// determine inheritance type
		// add parents if single inheritance
		Iterator<RecoveredClass> recoveredClassIterator = recoveredClasses.iterator();
		while (recoveredClassIterator.hasNext()) {
			monitor.checkCanceled();
			RecoveredClass recoveredClass = recoveredClassIterator.next();

			List<RecoveredClass> classHierarchyFromRTTI = getClassHierarchyFromRTTI(recoveredClass);

			if (classHierarchyFromRTTI.size() > 0) {
				recoveredClass.setClassHierarchy(classHierarchyFromRTTI);

				// if single inheritance flag either no parent or one parent
				if (recoveredClass.hasSingleInheritance()) {

					// update class accordingly with a parent or no parent
					assignSingleInheritanceAncestorsUsingHierarchyList(classHierarchyFromRTTI);

					// if a parent, update class hierarchy map
					List<RecoveredClass> parentList = recoveredClass.getParentList();
					if (parentList.size() == 1) {

						RecoveredClass parentClass = parentList.get(0);
						recoveredClass.addClassHierarchyMapping(parentClass,
							parentClass.getClassHierarchy());
					}

				}
			}

		}

		// Now that all hierarchy lists are collected iterate again and process the multi-inherited 
		// ones using the single hierarchy lists to help determine direct parents
		recoveredClassIterator = recoveredClasses.iterator();
		while (recoveredClassIterator.hasNext()) {
			monitor.checkCanceled();
			RecoveredClass recoveredClass = recoveredClassIterator.next();

			if (recoveredClass.hasMultipleInheritance()) {

				List<RecoveredClass> classHierarchy = recoveredClass.getClassHierarchy();
				int index = 1;
				while (index < classHierarchy.size()) {
					monitor.checkCanceled();
					RecoveredClass parentClass = classHierarchy.get(index);
					List<RecoveredClass> parentClassHierarchy = parentClass.getClassHierarchy();
					recoveredClass.addClassHierarchyMapping(parentClass, parentClassHierarchy);
					updateClassWithParent(parentClass, recoveredClass);
					index += parentClassHierarchy.size();
				}
			}

		}

	}

	/**
	 * Method to assign parent classes given an ordered list of hierarchy
	 * child, parent, grandparent, ... for single inheritance case
	 * @param hierarchyList ordered list of class hierarchy starting with child
	 * @throws CancelledException if cancelled
	 */
	private void assignSingleInheritanceAncestorsUsingHierarchyList(
			List<RecoveredClass> hierarchyList) throws CancelledException {

		RecoveredClass currentClass = hierarchyList.get(0);

		ListIterator<RecoveredClass> listIterator = hierarchyList.listIterator(1);
		while (listIterator.hasNext()) {
			monitor.checkCanceled();
			RecoveredClass parentClass = listIterator.next();

			if (!currentClass.hasParentClass()) {
				updateClassWithParent(parentClass, currentClass);
			}

			currentClass = parentClass;
		}

	}

	/**
	 * Determine class hierarchies using RTTI Base Class Array info
	 * @param recoveredClass current class
	 * @return List of classes representing current class's hierarchy
	 * @throws CancelledException if cancelled
	 */
	private List<RecoveredClass> getClassHierarchyFromRTTI(RecoveredClass recoveredClass)
			throws CancelledException {

		List<RecoveredClass> classHierarchy = new ArrayList<RecoveredClass>();

		List<Symbol> symbols = extendedFlatAPI.getListOfSymbolsByNameInNamespace(
			RTTI_BASE_CLASS_ARRAY_LABEL,
			recoveredClass.getClassNamespace(), false);

		if (symbols.size() == 1) {
			Symbol rttiBaseClassSymbol = symbols.get(0);
			Address rttiBaseClassAddress = rttiBaseClassSymbol.getAddress();
			Data rttiBaseClassDescriptorArray = api.getDataAt(rttiBaseClassAddress);
			int numPointers = rttiBaseClassDescriptorArray.getNumComponents();

			for (int i = 0; i < numPointers; ++i) {
				monitor.checkCanceled();

				// Get the  it is pointing to
				Address pointerAddress = rttiBaseClassDescriptorArray.getComponent(i).getAddress();

				Address baseClassDescriptorAddress =
					extendedFlatAPI.getSingleReferencedAddress(pointerAddress);

				if (baseClassDescriptorAddress == null) {
					return classHierarchy;
				}

				Symbol primarySymbol = symbolTable.getPrimarySymbol(baseClassDescriptorAddress);
				if (primarySymbol == null) {
					return classHierarchy;
				}

				Namespace pointedToNamespace = primarySymbol.getParentNamespace();
				if (pointedToNamespace == null) {
					return classHierarchy;
				}

				// if the namespace isn't in the map then it is a class 
				// without a vftable and a new RecoveredClass object needs to be created
				if (getClass(pointedToNamespace) == null) {
					createNewClass(pointedToNamespace, false);
				}

				RecoveredClass pointedToClass = getClass(pointedToNamespace);

				if (classHierarchy.size() > 0 &&
					classHierarchy.get(classHierarchy.size() - 1).equals(pointedToClass)) {
					continue;
				}

				classHierarchy.add(pointedToClass);

			}
		}
		else if (symbols.size() > 1) {
			//TODO: throw exception?
			//println(recoveredClass.getName() + " has more than one base class array");
		}
		return classHierarchy;
	}

	/**
	 * Method to get class inheritance flag from the RTTIClassHierarchyDescriptor structure
	 * @param classNamespace the given class namespace
	 * @return the class inheritance flag
	 * @throws CancelledException if cancelled
	 * @throws MemoryAccessException if memory cannot be read
	 * @throws AddressOutOfBoundsException if try reading memory out of bounds
	 */
	private int getClassInheritanceFlag(Namespace classNamespace)
			throws CancelledException, MemoryAccessException, AddressOutOfBoundsException {

		List<Symbol> symbols = extendedFlatAPI.getListOfSymbolsByNameInNamespace(
			RTTI_CLASS_HIERARCHY_DESCRIPTOR_LABEL, classNamespace, false);

		if (symbols.size() >= 1) {
<<<<<<< HEAD
			return (extraUtils.getInt(symbols.get(0).getAddress().add(4)));
=======

			try {
				return (extendedFlatAPI.getInt(symbols.get(0).getAddress().add(4)));
			}
			catch (MemoryAccessException e) {
//				println("Could not get class inheritance flag at address " +
//					symbols.get(0).getAddress().toString());
				return NONE;
			}
			catch (AddressOutOfBoundsException e) {
//				println("Could not get class inheritance flag at address " +
//					symbols.get(0).getAddress().toString());
				return NONE;
			}
>>>>>>> 2aefe6a1
		}

		return NONE;
	}

	/**
	 * Method to set the class inheritance type based on Class Hierarchy Descriptor inheritance
	 * attribute flag: 
	 * bit 0: 0 = single inheritance/ 1 = multiple inheritance
	 * bit 1: 0 = non-virtual inheritance / 1 = virtual inheritance
	 * bit 2: 0 = non-ambiguous case / 1 = ambiguous (ie multiple inheritance with repeated base classes)
	 * @param recoveredClass the given class
	 * @param inheritanceType the inheritance type to set in the class object
	 */
	private void setClassInheritanceType(RecoveredClass recoveredClass, int inheritanceType) {

		// TODO: add multi-repeated base inh flag? 

		if ((inheritanceType & CHD_MULTINH) == 0) {
			recoveredClass.setHasSingleInheritance(true);
			recoveredClass.setHasMultipleInheritance(false);

			if ((inheritanceType & CHD_VIRTINH) == 0) {
				recoveredClass.setInheritsVirtualAncestor(false);
			}
			// Flag indicates single inheritance virtual ancestor for class " +
			//	recoveredClass.getName());
			else {
				recoveredClass.setInheritsVirtualAncestor(true);
			}
		}
		else {
			recoveredClass.setHasSingleInheritance(false);
			recoveredClass.setHasMultipleInheritance(true);
			if ((inheritanceType & CHD_VIRTINH) == 0) {
				recoveredClass.setHasMultipleVirtualInheritance(false);
			}

			// Flag indicates multiple inheritance virtual ancestor for class " +
			// recoveredClass.getName());
			else {
				recoveredClass.setHasMultipleVirtualInheritance(true);
			}
		}

		//TODO: update class to handle this type 
		if ((inheritanceType & CHD_AMBIGUOUS) == CHD_AMBIGUOUS) {
			recoveredClass.setHasSingleInheritance(false);
			recoveredClass.setHasMultipleInheritance(true);
			Msg.debug(this, recoveredClass.getName() + " has ambiguous inh type");
		}


	}

	/**
	 * Method to call the various methods to determine whether the functions that make references to
	 * the vftables are constructors, destructors, deleting destructors, clones, or vbase functions
	 * @param recoveredClasses List of classes
	 * @throws CancelledException if cancelled
	 * @throws InvalidInputException if issues setting function return
	 * @throws DuplicateNameException if try to create same symbol name already in namespace
	 * @Exception if issues making labels
	 */
	private void processConstructorAndDestructors(List<RecoveredClass> recoveredClasses)
			throws CancelledException, InvalidInputException, DuplicateNameException, Exception {

		// find deleting destructors using various mechanisms
		findDeletingDestructors(recoveredClasses);

		// use atexit param list to find more destructors
		findDestructorsUsingAtexitCalledFunctions(recoveredClasses);

		// figure out which are inlined and put on separate list to be processed later
		separateInlinedConstructorDestructors(recoveredClasses);

		// figure out which member functions are constructors and which are destructors
		// using the order their parents are called		
		processRegularConstructorsAndDestructorsUsingCallOrder(recoveredClasses);

		// determine which of the inlines are constructors and which are destructors
		processInlinedConstructorsAndDestructors(recoveredClasses);

		findConstructorsAndDestructorsUsingAncestorClassFunctions(recoveredClasses);

		findInlineConstructorsAndDestructorsUsingRelatedClassFunctions(recoveredClasses);

		// use the load/store information from decompiler to figure out as many of the 
		// ones that could not be determined in earlier stages
		processRemainingIndeterminateConstructorsAndDestructors(recoveredClasses);

		// use the known constructors and known vfunctions to figure out 
		// clone functions
		findCloneFunctions(recoveredClasses);

		// This has to be here. It needs all the info from the previously run methods to do this.
		// Finds the constructors that have multiple basic blocks, reference the vftable not in the 
		// first block, and call non-parent constructors and non operator new before the vftable ref
		findMoreInlinedConstructors(recoveredClasses);

		findDestructorsWithNoParamsOrReturn(recoveredClasses);

		// use vftables with references to all the same function (except possibly one deleting 
		// destructor)to find the purecall function
		identifyPureVirtualFunction(recoveredClasses);

		findRealVBaseFunctions(recoveredClasses);

	}

	/**
	 * Method to recover parent information, including class offsets, vbase structure and its offset and address if applicable, and whether
	 * the parent is regularly or virtually inherited
	 * @param recoveredClasses List of classes to process
	 * @throws Exception when cancelled
	 */
	private void determineParentClassInfoFromBaseClassArray(List<RecoveredClass> recoveredClasses)
			throws Exception {

		Iterator<RecoveredClass> recoveredClassIterator = recoveredClasses.iterator();
		while (recoveredClassIterator.hasNext()) {
			monitor.checkCanceled();

			RecoveredClass recoveredClass = recoveredClassIterator.next();

			boolean hasVirtualAncestor = false;
			int vbaseOffset = NONE;

			// iterate over base class array and for each parent class of the given recovered class 
			// get the mdisp, pdisp, vdisp info
			List<Symbol> baseClassArray = extendedFlatAPI.getListOfSymbolsByNameInNamespace(
				RTTI_BASE_CLASS_ARRAY_LABEL, recoveredClass.getClassNamespace(), false);

			// this should never happen
			if (baseClassArray.size() != 1) {
				throw new Exception(
					recoveredClass.getName() + " has more than one RTTI base class array");
			}

			Address baseClassArrayAddress = baseClassArray.get(0).getAddress();
			Data baseClassArrayData = api.getDataAt(baseClassArrayAddress);

			if (!baseClassArrayData.isArray()) {
				throw new Exception(
					recoveredClass.getName() + " RTTI base class array is not an array data type " +
						baseClassArrayAddress.toString());

			}

			StructureDataType vbaseStructure = new StructureDataType(recoveredClass.getClassPath(),
				recoveredClass.getName() + CLASS_VTABLE_STRUCT_NAME, 0, dataTypeManager);

			IntegerDataType integerDataType = new IntegerDataType();

			int numPointers = baseClassArrayData.getNumComponents();

			for (int i = 0; i < numPointers; ++i) {
				monitor.checkCanceled();

				// Get the address it is pointing to
				Address pointerAddress = baseClassArrayData.getComponent(i).getAddress();

				Address baseClassDescriptorAddress =
					extendedFlatAPI.getReferencedAddress(pointerAddress, true);
				if (baseClassArrayAddress == null) {
					continue;
				}
				Symbol baseClassDescSymbol =
					symbolTable.getPrimarySymbol(baseClassDescriptorAddress);
				if (baseClassDescSymbol == null) {
					continue;
				}
				Namespace namespace = baseClassDescSymbol.getParentNamespace();
				if (namespace.equals(globalNamespace)) {
					continue;
				}
				RecoveredClass baseClass = getClass(namespace);

				// update parent map based on pdisp (-1 means not virtual base, otherwise it is a 
				// virtual base
				// set the has vbtable if any of them are a virtual base
				// update the vbstruct if any of them are a virtual base
				int pdisp = api.getInt(baseClassDescriptorAddress.add(12));
				int vdisp = api.getInt(baseClassDescriptorAddress.add(16));

				if (vbaseStructure.getComponentAt(vdisp) == null) {
					String classFieldName = new String();
					if (USE_SHORT_TEMPLATE_NAMES_IN_STRUCTURE_FIELDS &&
						!baseClass.getShortenedTemplateName().isEmpty()) {
						classFieldName = baseClass.getShortenedTemplateName();
					}
					else {
						classFieldName = baseClass.getName();
					}
					vbaseStructure.insertAtOffset(vdisp, integerDataType,
						integerDataType.getLength(), classFieldName + "_offset", null);
				}

				// skip the rest for the given class
				if (baseClass == recoveredClass) {
					continue;
				}

				if (pdisp == -1) {
					recoveredClass.addParentToBaseTypeMapping(baseClass, false);
				}
				else {

					if (vbaseOffset == NONE) {
						vbaseOffset = pdisp;
					}
					else if (vbaseOffset != pdisp) {
						throw new Exception(
							recoveredClass.getName() + " vbaseOffset values do not match");
					}

					hasVirtualAncestor = true;
					recoveredClass.addParentToBaseTypeMapping(baseClass, true);
				}

				// after the loop check if vbstruct/flag and if so figure out the vbaseTable address 
				if (hasVirtualAncestor) {
					if (vbaseOffset != UNKNOWN) {
						Address vbtableAddress = getVbaseTableAddress(recoveredClass, vbaseOffset);
						if (vbtableAddress != null) {
							recoveredClass.setVbtableAddress(vbtableAddress);
						}
					}
					recoveredClass.setVbtableStructure(vbaseStructure);
					recoveredClass.setInheritsVirtualAncestor(true);
					recoveredClass.setVbtableOffset(vbaseOffset);
				}
			}
		}
	}

	/**
	 * Method to retrieve the address of the vbtable given the vbtableOffset from the baseClassDescriptor
	 * and the address referenced by the target address in the storedPcodeOp at the vbtableOffset 
	 * @param recoveredClass the given class
	 * @param vbtableOffset the offset of the vbtable in the given class
	 * @return the address in the current program's memory of the given class's vbtable
	 * @throws CancelledException if cancelled
	 */
	private Address getVbaseTableAddress(RecoveredClass recoveredClass, int vbtableOffset)
			throws CancelledException {

		List<Function> constructorList = recoveredClass.getConstructorList();
		if (constructorList.isEmpty()) {
			constructorList.addAll(recoveredClass.getInlinedConstructorList());
			if (constructorList.isEmpty()) {
				return null;
			}
		}

		Iterator<Function> constructorIterator = constructorList.iterator();
		while (constructorIterator.hasNext()) {

			monitor.checkCanceled();
			Function constructor = constructorIterator.next();

			HighFunction highFunction = decompilerUtils.getHighFunction(constructor);

			if (highFunction == null) {
				continue;
			}

			FillOutStructureCmd fillCmd =
				new FillOutStructureCmd(program, location, tool);

			Address vbtableAddress = getVbtableAddressFromDecompiledFunction(fillCmd, highFunction,
				recoveredClass, constructor, vbtableOffset);

			if (vbtableAddress != null) {
				return vbtableAddress;
			}
		}

		List<Function> indeterminateList = recoveredClass.getIndeterminateList();
		if (indeterminateList.isEmpty()) {
			indeterminateList.addAll(recoveredClass.getIndeterminateInlineList());
			if (indeterminateList.isEmpty()) {
				return null;
			}
		}

		Iterator<Function> indeterminateIterator = indeterminateList.iterator();
		while (indeterminateIterator.hasNext()) {

			monitor.checkCanceled();
			Function constructor = indeterminateIterator.next();

			HighFunction highFunction = decompilerUtils.getHighFunction(constructor);

			if (highFunction == null) {
				continue;
			}

			FillOutStructureCmd fillCmd =
				new FillOutStructureCmd(program, location, tool);

			Address vbtableAddress = getVbtableAddressFromDecompiledFunction(fillCmd, highFunction,
				recoveredClass, constructor, vbtableOffset);

			if (vbtableAddress != null) {
				return vbtableAddress;
			}
		}

		return null;

	}

	/**
	 * Method to find the address of the vbtable referenced at the given offset in the given function
	 * @param fillCmd the decompiler's filled out structure for a particular variable
	 * @param highFunction the high function for the given function
	 * @param recoveredClass the given class
	 * @param function the given function
	 * @param offset the offset in the filled out structure where the vbtable address must be
	 * @return the address of the found vbtable or null if none is found
	 * @throws CancelledException if cancelled
	 */
	private Address getVbtableAddressFromDecompiledFunction(FillOutStructureCmd fillCmd,
			HighFunction highFunction, RecoveredClass recoveredClass, Function function, int offset)
			throws CancelledException {

		List<HighVariable> highVariables = new ArrayList<HighVariable>();

		// if there are params add the first or the "this" param to the list to be checked first 
		// It is the most likely to store the vftablePtr

		int numParams = highFunction.getFunctionPrototype().getNumParams();
		if (numParams > 0) {

			for (int i = 0; i < numParams; i++) {
				monitor.checkCanceled();
				HighVariable param =
					highFunction.getFunctionPrototype().getParam(i).getHighVariable();
				if (param != null) {
					highVariables.add(param);
				}
			}
		}

		Iterator<HighVariable> highVariableIterator = highVariables.iterator();

		while (highVariableIterator.hasNext()) {

			HighVariable highVariable = highVariableIterator.next();
			monitor.checkCanceled();

			fillCmd.processStructure(highVariable, function);
			List<OffsetPcodeOpPair> stores = fillCmd.getStorePcodeOps();
			stores = removePcodeOpsNotInFunction(function, stores);

			// this method checks the storedPcodeOps to see if one is a vftable address
			Iterator<OffsetPcodeOpPair> iterator = stores.iterator();
			while (iterator.hasNext()) {
				monitor.checkCanceled();
				OffsetPcodeOpPair offsetPcodeOpPair = iterator.next();
				int pcodeOffset = offsetPcodeOpPair.getOffset().intValue();
				if (pcodeOffset == offset) {

					Address listingAddress =
						getTargetAddressFromPcodeOp(offsetPcodeOpPair.getPcodeOp());

					Address vbtableAddress =
						extendedFlatAPI.getSingleReferencedAddress(listingAddress);

					if (vbtableAddress == null) {
						continue;
					}
					return vbtableAddress;

				}
			}

		}
		return null;
	}

	/**
	 * Method to create vftable address and parent class map for each class object
	 * @param recoveredClasses list of class objects
	 * @throws Exception when cancelled
	 */
	private void assignParentClassToVftables(List<RecoveredClass> recoveredClasses)
			throws Exception {

		Iterator<RecoveredClass> recoveredClassIterator = recoveredClasses.iterator();
		while (recoveredClassIterator.hasNext()) {
			monitor.checkCanceled();
			RecoveredClass recoveredClass = recoveredClassIterator.next();

			if (!recoveredClass.hasVftable()) {
				continue;
			}

			List<Address> vftableAddresses = recoveredClass.getVftableAddresses();
			if (vftableAddresses.size() == 0) {
				continue;
			}

			List<RecoveredClass> parentsWithVirtualFunctions =
				getParentsWithVirtualFunctions(recoveredClass);
			if (parentsWithVirtualFunctions.size() == 0) {
				continue;
			}

			List<RecoveredClass> ancestorsAllowedToMap = new ArrayList<RecoveredClass>();

			List<RecoveredClass> ancestorsWithoutVfunctions =
				getAncestorsWithoutVfunctions(recoveredClass);

			// case where more than one parent with virtual functions and class has multiple 
			// virtual inheritance, ie the diamond case, need to remove parents with common
			// ancestors from parent list and replace with the common ancestor
			if (recoveredClass.hasMultipleVirtualInheritance()) {
				// need to find common ancestor inherited in the diamond shape and replace
				// the parents that use it with the ancestor. The resulting list should 
				// equal the number of vftables
				ancestorsAllowedToMap = replaceParentsWithCommonAncestor(recoveredClass);
				ancestorsAllowedToMap.removeAll(ancestorsWithoutVfunctions);
				mapVftablesToParents(recoveredClass, ancestorsAllowedToMap);
				continue;
			}

			// case where class has multiple inheritance flag because an ancestor has mult inheritance but
			// TODO: pull into separate method
			if (recoveredClass.hasMultipleInheritance() &&
				recoveredClass.getClassHierarchyMap().size() == 1 &&
				recoveredClass.getVftableAddresses().size() > 1) {

				List<RecoveredClass> parents =
					new ArrayList<RecoveredClass>(recoveredClass.getClassHierarchyMap().keySet());
				RecoveredClass singleParent = parents.get(0);
				List<RecoveredClass> grandParents =
					getParentsWithVirtualFunctions(singleParent);
				// check that they both have vftables 
				// get their order from the class hierarchy list
				// first see if it has a parent order map and just make it the same one 

				if (grandParents.size() == recoveredClass.getVftableAddresses().size()) {
					// get the sorted order of vftables
					Map<Integer, Address> orderToVftableMap = recoveredClass.getOrderToVftableMap();
					List<Integer> sortedOrder = new ArrayList<Integer>(orderToVftableMap.keySet());
					Collections.sort(sortedOrder);

					int order = 0;
					// iterate over the hierarchy list and use it to get the order of the parentsParents and assign
					// to correct vftable
					List<RecoveredClass> classHierarchy = recoveredClass.getClassHierarchy();
					Iterator<RecoveredClass> classHierarchyIterator = classHierarchy.iterator();
					while (classHierarchyIterator.hasNext()) {
						monitor.checkCanceled();
						RecoveredClass ancestor = classHierarchyIterator.next();
						if (grandParents.contains(ancestor)) {
							Integer index = sortedOrder.get(order);
							Address vftableAddress = orderToVftableMap.get(index);
							recoveredClass.addVftableToBaseClassMapping(vftableAddress, ancestor);
							order++;
						}
					}

				}

				continue;
			}

			if (recoveredClass.hasSingleInheritance() &&
				recoveredClass.getParentList().size() == 1 &&
				recoveredClass.getVftableAddresses().size() == 2) {

				// case 1: class's direct parent is virtually inherited and has vtable
				// first Vftable is mapped to null parent because it is used in class struct by current class
				// second is mapped to first virtual ancestor with vftable  

				// case 2: class's direct parent is non-virt with vtable, it has ancestor that is virtual with vftable
				// use the mapping function to map correct parent to correct vftable

				// case multiple vftables and there is only one parent that is virtually inherited
				// one vftable is used for current class and one for the virt in
				RecoveredClass virtualAncestorWithVfunctions =
					getFirstVirtuallyInheritedAncestorWithVfunctions(recoveredClass);

				if (virtualAncestorWithVfunctions != null) {

					//RecoveredClass parentClass = recoveredClass.getParentClass();

					RecoveredClass parentClass = recoveredClass.getParentList().get(0);

					if (virtualAncestorWithVfunctions.equals(parentClass)) {

						// map the current class to the first vftable
						recoveredClass.addVftableToBaseClassMapping(
							recoveredClass.getVftableAddresses().get(0), recoveredClass);
						// map the virtual parent to the second vftable
						recoveredClass.addVftableToBaseClassMapping(
							recoveredClass.getVftableAddresses().get(1), parentClass);
						continue;
					}

					// map the non-virtual parent to the first vftable
					recoveredClass.addVftableToBaseClassMapping(
						recoveredClass.getVftableAddresses().get(0), parentClass);
					// map the first virtual ancestor to the second vftable 
					recoveredClass.addVftableToBaseClassMapping(
						recoveredClass.getVftableAddresses().get(1), virtualAncestorWithVfunctions);
					continue;

				}

			}

			// the rest should work for both single and regular multiple inheritance 			
			ancestorsAllowedToMap = parentsWithVirtualFunctions;

			// when only one direct parent with virtual functions, map the vftable to that parent 
			if (ancestorsAllowedToMap.size() == 1 && vftableAddresses.size() == 1) {
				recoveredClass.addVftableToBaseClassMapping(
					recoveredClass.getVftableAddresses().get(0), ancestorsAllowedToMap.get(0));
				continue;
			}

			// All other cases where the number of vftables should equal the number of 
			// parents (virtual or otherwise) 
			mapVftablesToParents(recoveredClass, ancestorsAllowedToMap);

		}

	}

	/**
	 * Method to determine if the given class inherits any ancestors virtually
	 * @param recoveredClass the given class
	 * @return true if any of the given class's ancestors are inherited virtually, false otherwise
	 * @throws CancelledException if cancelled
	 */
	private RecoveredClass getFirstVirtuallyInheritedAncestorWithVfunctions(
			RecoveredClass recoveredClass) throws CancelledException {

		List<RecoveredClass> classHierarchy = recoveredClass.getClassHierarchy();

		Iterator<RecoveredClass> hierarchyIterator = classHierarchy.iterator();

		while (hierarchyIterator.hasNext()) {
			monitor.checkCanceled();
			RecoveredClass ancestorClass = hierarchyIterator.next();

			RecoveredClass firstVirtuallyInheritedAncestorWithVfunctions =
				getVirtuallyInheritedParentWithVfunctions(ancestorClass);
			if (firstVirtuallyInheritedAncestorWithVfunctions != null) {
				return firstVirtuallyInheritedAncestorWithVfunctions;

			}

		}

		return null;
	}

	/**
	 * Method to retrieve the virtually inherited parent that has vfunctions for the given class if there is one
	 * @param recoveredClass the given class
	 * @return the virtually inherited parent that has vfunctions for the given class if there is one, or null if there isn't
	 * @throws CancelledException if cancelled
	 */
	private RecoveredClass getVirtuallyInheritedParentWithVfunctions(RecoveredClass recoveredClass)
			throws CancelledException {

		if (!recoveredClass.hasVftable()) {
			return null;
		}

		Map<RecoveredClass, List<RecoveredClass>> classHierarchyMap =
			recoveredClass.getClassHierarchyMap();
		if (classHierarchyMap == null) {
			return null;
		}

		Map<RecoveredClass, Boolean> parentToBaseTypeMap = recoveredClass.getParentToBaseTypeMap();

		List<RecoveredClass> parents = new ArrayList<RecoveredClass>(classHierarchyMap.keySet());
		Iterator<RecoveredClass> parentIterator = parents.iterator();

		while (parentIterator.hasNext()) {
			monitor.checkCanceled();
			RecoveredClass parent = parentIterator.next();
			Boolean isVirtuallyInherited = parentToBaseTypeMap.get(parent);

			if (isVirtuallyInherited != null && isVirtuallyInherited && parent.hasVftable()) {
				return parent;
			}

		}
		return null;

	}

	/**
	 * Using their address order in constructor/destructor functions, map the given class's vftables to their 
	 * respective parent (or in some cases, ancestor) classes
	 * @param recoveredClass the given class
	 * @param ancestorsAllowedToMap List of parent/ancestors allowed to map to vftables (ie, in multi-virt case, the parents won't get mapped but a common ancestor will)
	 * @throws CancelledException if cancelled
	 */
	private void mapVftablesToParents(RecoveredClass recoveredClass,
			List<RecoveredClass> ancestorsAllowedToMap) throws CancelledException {

		Map<Integer, Address> orderToVftableMap = recoveredClass.getOrderToVftableMap();
		List<Integer> sortedOrder = new ArrayList<Integer>(orderToVftableMap.keySet());
		Collections.sort(sortedOrder);

		Map<Integer, RecoveredClass> parentOrderMap =
			getParentOrderMap(recoveredClass, ancestorsAllowedToMap);

		if (sortedOrder.size() != parentOrderMap.size()) {
//			if (DEBUG) {
//				println(recoveredClass.getName() +
//					" has mismatch between vftable and parent order map sizes " +
//					sortedOrder.size() + " vs " + parentOrderMap.size());
//			}
			return;
		}

		Iterator<Integer> orderIterator = sortedOrder.iterator();
		while (orderIterator.hasNext()) {
			monitor.checkCanceled();
			Integer order = orderIterator.next();
			Address vftableAddress = orderToVftableMap.get(order);
			RecoveredClass parentClass = parentOrderMap.get(order);
			recoveredClass.addVftableToBaseClassMapping(vftableAddress, parentClass);
		}

	}

	/**
	 * Method to create a map containing order/parent mappings for the given class, using order they are used in constructor/destructors
	 * @param recoveredClass the given class
	 * @return a map containing order/parent mappings for the given class
	 * @throws CancelledException if cancelled
	 */
	private Map<Integer, RecoveredClass> getParentOrderMap(RecoveredClass recoveredClass,
			List<RecoveredClass> parentsWithVfunctions) throws CancelledException {

		Map<Integer, RecoveredClass> parentOrderMap = new HashMap<Integer, RecoveredClass>();

		if (recoveredClass.getConstructorOrDestructorFunctions().isEmpty()) {
			return parentOrderMap;
		}

		// try to get parent order map using constructors/inline constructors
		parentOrderMap = getParentOrderMap(recoveredClass, parentsWithVfunctions, true);
		if (!parentOrderMap.isEmpty()) {
			return parentOrderMap;
		}

		// otherwise try to get the map using destructors/inline destructors
		parentOrderMap = getParentOrderMap(recoveredClass, parentsWithVfunctions, false);
		if (!parentOrderMap.isEmpty()) {
			return parentOrderMap;
		}

		return parentOrderMap;
	}

	/**
	 * Method to create an order/ancestor map for the given class (usually will be parents but in some cases will be ancestors)
	 * @param recoveredClass the given class
	 * @param allowedAncestors List of ancestors (usually parents) that can be added to the map
	 * @param useConstructors if true, use constructor functions to determine order, if false, use destructor functions
	 * @return the order/ancestor map of the same size as the number of vftables in the class or an empty map if the correctly sized map cannot be determined
	 * @throws CancelledException if cancelled
	 */
	private Map<Integer, RecoveredClass> getParentOrderMap(RecoveredClass recoveredClass,
			List<RecoveredClass> allowedAncestors, boolean useConstructors)
			throws CancelledException {

		Map<Integer, RecoveredClass> parentOrderMap = new HashMap<Integer, RecoveredClass>();

		int numVftables = recoveredClass.getVftableAddresses().size();

		List<Function> functionList = new ArrayList<Function>();
		if (useConstructors) {
			functionList.addAll(recoveredClass.getConstructorList());
			functionList.addAll(recoveredClass.getInlinedConstructorList());
		}
		else {
			functionList.addAll(recoveredClass.getDestructorList());
			functionList.addAll(recoveredClass.getInlinedDestructorList());
		}

		// return empty map
		if (functionList.isEmpty()) {
			return parentOrderMap;
		}

		Iterator<Function> functionIterator = functionList.iterator();
		while (functionIterator.hasNext()) {

			monitor.checkCanceled();

			Function function = functionIterator.next();

			parentOrderMap = new HashMap<Integer, RecoveredClass>();

			Map<Address, RecoveredClass> referenceToParentMap =
				getReferenceToClassMap(recoveredClass, function);

			Map<Address, RecoveredClass> allowedReferncesToParentMap =
				new HashMap<Address, RecoveredClass>();

			List<Address> classReferences = new ArrayList<Address>(referenceToParentMap.keySet());
			Iterator<Address> classReferenceIterator = classReferences.iterator();
			while (classReferenceIterator.hasNext()) {

				monitor.checkCanceled();
				Address classReferenceAddress = classReferenceIterator.next();

				// if the address refers to a vftable and that vftable is in the current class then it is not a parent class so do not add to map
				Address possibleVftable = getVftableAddress(classReferenceAddress);

				// if not a vftable then it is a function call
				if (possibleVftable == null) {

					Function referencedFunction =
						extendedFlatAPI.getReferencedFunction(classReferenceAddress, true);
					if (referencedFunction == null) {
						continue;
					}

				}
				if (possibleVftable != null &&
					recoveredClass.getVftableAddresses().contains(possibleVftable)) {
					continue;
				}

				RecoveredClass ancestorClass = referenceToParentMap.get(classReferenceAddress);
				if (allowedAncestors.contains(ancestorClass)) {
					allowedReferncesToParentMap.put(classReferenceAddress, ancestorClass);
				}
			}

			// now order the addresses in the map one direction for constructors and the other for destructors
			int order = 0;
			List<Address> parentReferences =
				new ArrayList<Address>(allowedReferncesToParentMap.keySet());

			if (useConstructors) {
				Collections.sort(parentReferences);
			}
			else {
				Collections.sort(parentReferences, Collections.reverseOrder());
			}

			// iterate over the ordered parents and add to the order to parent map
			Iterator<Address> parentRefIterator = parentReferences.iterator();
			while (parentRefIterator.hasNext()) {
				monitor.checkCanceled();
				Address refAddress = parentRefIterator.next();
				RecoveredClass parentClass = referenceToParentMap.get(refAddress);
				parentOrderMap.put(order, parentClass);
				order++;
			}

			// the size of the resulting ref to parent map should equal the number of vftables in the class
			// if not, continue to iterate over more functions 
			// if so, return the map
			if (parentOrderMap.size() == numVftables) {
				return parentOrderMap;
			}
		}

		// return empty map if none of the construtor/destructor functions create the correctly sized map
		return parentOrderMap;
	}

	/**
	 * Method to find common inherited ancestors in the given class's parent list
	 * and replace the parents with that common ancestor with the ancestor
	 * @param recoveredClass the given class
	 * @return List containing lowest common ancestor and the removal of the parents with the common ancestor but leaving parents with no common ancestors
	 * @throws Exception if class has empty class hierarchy list
	 */
	private List<RecoveredClass> replaceParentsWithCommonAncestor(RecoveredClass recoveredClass)
			throws Exception {

		Map<RecoveredClass, List<RecoveredClass>> classHierarchyMap =
			recoveredClass.getClassHierarchyMap();

		Map<RecoveredClass, List<RecoveredClass>> ancestorToCommonChild =
			new HashMap<RecoveredClass, List<RecoveredClass>>();

		List<RecoveredClass> parentClasses =
			new ArrayList<RecoveredClass>(classHierarchyMap.keySet());
		parentClasses = getClassesWithVFunctions(parentClasses);

		List<RecoveredClass> updatedParentClasses = new ArrayList<RecoveredClass>(parentClasses);

		// now iterate over the direct parents and map that parent to each ancestor on the ancestor with vfunction list 
		Iterator<RecoveredClass> parentIterator = parentClasses.iterator();
		while (parentIterator.hasNext()) {
			monitor.checkCanceled();

			RecoveredClass parentClass = parentIterator.next();
			List<RecoveredClass> ancestors =
				new ArrayList<RecoveredClass>(parentClass.getClassHierarchy());
			ancestors.remove(parentClass);
			ancestors = getClassesWithVFunctions(ancestors);

			if (ancestors.isEmpty()) {
				continue;
			}

			Iterator<RecoveredClass> ancestorIterator = ancestors.iterator();
			while (ancestorIterator.hasNext()) {
				monitor.checkCanceled();

				RecoveredClass ancestor = ancestorIterator.next();

				List<RecoveredClass> decendentList = ancestorToCommonChild.get(ancestor);
				if (decendentList == null) {
					List<RecoveredClass> newDecendentList = new ArrayList<RecoveredClass>();
					newDecendentList.add(parentClass);
					ancestorToCommonChild.put(ancestor, newDecendentList);
				}
				else {
					if (!decendentList.contains(parentClass)) {
						decendentList.add(parentClass);
						ancestorToCommonChild.replace(ancestor, decendentList);
					}
				}
			}

		}

		// if the map is empty, return the updated list of parents which contains only
		// parents with vfunctions
		Set<RecoveredClass> keySet = ancestorToCommonChild.keySet();
		if (keySet.isEmpty()) {
			return updatedParentClasses;
		}

		// now iterate over the ancestor map and update the parent list by adding any ancestor
		// that has common parents and removing those parents from the list
		Iterator<RecoveredClass> ancestorsIterator = keySet.iterator();
		while (ancestorsIterator.hasNext()) {
			monitor.checkCanceled();
			RecoveredClass ancestor = ancestorsIterator.next();
			List<RecoveredClass> commonChildList = ancestorToCommonChild.get(ancestor);
			if (commonChildList != null && commonChildList.size() >= 2) {
				if (!updatedParentClasses.contains(ancestor)) {

					updatedParentClasses.add(ancestor);

				}
				updatedParentClasses.removeAll(commonChildList);
			}
		}

		if (updatedParentClasses.isEmpty()) {
			return updatedParentClasses;
		}

		Iterator<RecoveredClass> updatedParentsIterator = updatedParentClasses.iterator();
		while (updatedParentsIterator.hasNext()) {
			monitor.checkCanceled();
			RecoveredClass ancestor = updatedParentsIterator.next();

			// remove if ancestor is an ancestor of any of the others
			if (isClassAnAncestorOfAnyOnList(updatedParentClasses, ancestor)) {
				updatedParentsIterator.remove();
			}
		}

		return updatedParentClasses;

	}

	/**
	 * Method to call create and apply class structures method starting with top parent classes
	 * and non-virtual classes then the children and their children until all classes are processed.
	 * @param recoveredClasses List of classes
	 * @throws CancelledException when cancelled
	 * @throws Exception if issue creating data
	 */
	private void createAndApplyClassStructures(List<RecoveredClass> recoveredClasses)
			throws CancelledException, Exception {

		List<RecoveredClass> listOfClasses = new ArrayList<RecoveredClass>(recoveredClasses);

		Iterator<RecoveredClass> recoveredClassIterator = recoveredClasses.iterator();

		// first process all the classes with no parents
		while (recoveredClassIterator.hasNext()) {
			monitor.checkCanceled();

			RecoveredClass recoveredClass = recoveredClassIterator.next();

			if (recoveredClass.hasMultipleInheritance()) {
				continue;
			}

			if (recoveredClass.hasParentClass()) {
				continue;
			}

			if (!recoveredClass.hasVftable()) {
				createClassStructureWhenNoParentOrVftable(recoveredClass);
				listOfClasses.remove(recoveredClass);
				continue;
			}

			processDataTypes(recoveredClass);
			listOfClasses.remove(recoveredClass);

		}

		// now process the classes that have all parents processed
		// continue looping until all classes are processed
		int numLoops = 0;

		while (!listOfClasses.isEmpty()) {
			monitor.checkCanceled();

			// put in stop gap measure in case some classes never get all
			// parents processed for some reason
			if (numLoops == 100) {
				return;
			}
			numLoops++;

			recoveredClassIterator = recoveredClasses.iterator();
			while (recoveredClassIterator.hasNext()) {

				RecoveredClass recoveredClass = recoveredClassIterator.next();

				monitor.checkCanceled();
				if (!listOfClasses.contains(recoveredClass)) {
					continue;
				}

				if (!allAncestorDataHasBeenCreated(recoveredClass)) {
					continue;
				}

				processDataTypes(recoveredClass);
				listOfClasses.remove(recoveredClass);

			}
		}
	}

	/**
	 * Method to create all the class data types for the current class, name all the class functions, and put them all into the class namespace
	 * @param recoveredClass current class
	 * @throws CancelledException when cancelled
	 * @throws Exception naming exception
	 */
	private void processDataTypes(RecoveredClass recoveredClass)
			throws CancelledException, Exception {

		if (!recoveredClass.hasVftable()) {
			createClassStructureUsingRTTI(recoveredClass, null);
			// return in this case because if there is no vftable for a class the script cannot
			// identify any member functions so there is no need to process the rest of this method
			return;
		}

		// create pointers to empty vftable structs so they can be added to the class data type
		// then filled in later
		Map<Address, DataType> vfPointerDataTypes =
			createEmptyVfTableStructs(recoveredClass);

		// create current class structure and add pointer to vftable, all parent member data strutures, and class member data structure
		Structure classStruct = null;

		classStruct = createClassStructureUsingRTTI(recoveredClass,
			vfPointerDataTypes);

		applyVbtableStructure(recoveredClass);


		// Now that we have a class data type
		// name constructor and destructor functions and put into the class namespace
		// checks are internal for hasDebugSymbols since there
		// are also replace methods that need to be called either way
		addConstructorsToClassNamespace(recoveredClass, classStruct);
		addDestructorsToClassNamespace(recoveredClass, classStruct);
		addVbaseDestructorsToClassNamespace(recoveredClass, classStruct);

		if (!hasDebugSymbols) {
			addNonThisDestructorsToClassNamespace(recoveredClass);

			addVbtableToClassNamespace(recoveredClass);

			// add secondary label on functions with inlined constructors or destructors
			createInlinedConstructorComments(recoveredClass);
			createInlinedDestructorComments(recoveredClass);
			createIndeterminateInlineComments(recoveredClass);
		}

		// add label on constructor destructor functions that could not be determined which were which
		createIndeterminateLabels(recoveredClass, classStruct);

		// This is done after the class structure is created and added to the dtmanager
		// because if done before the class structures are created 
		// then empty classes will get auto-created in the wrong place
		// when the vfunctions are put in the class
		fillInAndApplyVftableStructAndNameVfunctions(recoveredClass, vfPointerDataTypes,
			classStruct);

	}

	/**
	 * Method to create a class structure using information in program RTTI structures
	 * @param recoveredClass the given class
	 * @param vfPointerDataTypes map of address/vftable pointer structs
	 * @return the created class structure data type
	 * @throws Exception if invalid data creation
	 */
	//NEW
	private Structure createClassStructureUsingRTTI(RecoveredClass recoveredClass,
			Map<Address, DataType> vfPointerDataTypes) throws Exception {

		String className = recoveredClass.getName();

		CategoryPath classPath = recoveredClass.getClassPath();

		// get either existing structure if prog has a structure created by pdb or computed structure
		// from decompiled construtor(s) info
		Structure classStructure;
		if (recoveredClass.hasExistingClassStructure()) {
			classStructure = recoveredClass.getExistingClassStructure();
		}
		else {
			classStructure = recoveredClass.getComputedClassStructure();
		}

		int structLen = 0;
		if (classStructure != null) {
			structLen = addAlignment(classStructure.getLength());
		}

		Structure classStructureDataType =
			new StructureDataType(classPath, className, structLen, dataTypeManager);

		Data baseClassArrayData = getBaseClassArray(recoveredClass);

		// if cannot recover the base class array return the existing or computed one instead
		// so user will at least have some information like correct size and some members
		if (baseClassArrayData == null) {
			classStructureDataType = createDefaultStructure(classStructure, classStructureDataType);
			return classStructureDataType;
		}

		// if lowest level multi-v (not just inherits a multi-v), need to add this first so it isn't overwritten by base class structures
		// at same offset
		if (recoveredClass.getClassHierarchyMap().size() > 1 &&
			recoveredClass.hasMultipleVirtualInheritance()) {
			classStructureDataType =
				addVbtableToClassStructure(recoveredClass, classStructureDataType, false);
		}

		int baseClassOffset = 0;
		int numPointers = baseClassArrayData.getNumComponents();

		for (int i = 0; i < numPointers; ++i) {
			monitor.checkCanceled();

			// Get the base class it is pointing to
			Address pointerAddress = baseClassArrayData.getComponent(i).getAddress();

			Address baseClassDescriptorAddress =
				extendedFlatAPI.getReferencedAddress(pointerAddress, true);
			if (baseClassDescriptorAddress == null) {
				continue;
			}

			RecoveredClass baseClass = getClassFromBaseClassDescriptor(baseClassDescriptorAddress);
			if (i > 0 && baseClass == null) {
				continue;
			}

			int mdisp = api.getInt(baseClassDescriptorAddress.add(8));
			int pdisp = api.getInt(baseClassDescriptorAddress.add(12));
			int vdisp = api.getInt(baseClassDescriptorAddress.add(16));

			// skip main class - will fill in its vftable ptr later
			if (pdisp == -1 && i == 0) {
				continue;
			}

			// get the baseClassStructure (ie self or ancestor class) and its displacement values
			Structure baseClassStructure = getClassStructureFromDataTypeManager(baseClass);
			if (baseClassStructure == null) {
				Msg.debug(this, "****recovered Class = " + recoveredClass.getName() +
					"'s base Class " + baseClass.getName() + " class struct is null");
				continue;
			}

			// Continue if the class has mult inh but base class is not on the parent list
			if (recoveredClass.hasMultipleInheritance() &&
				!recoveredClass.getParentList().contains(baseClass)) {
				continue;
			}

			// process the non-virtually inherited ones 
			if (pdisp == -1) {

				baseClassOffset = mdisp;

				if (recoveredClass.hasMultipleInheritance() &&
					!recoveredClass.getParentList().contains(baseClass)) {
					continue;
				}

				// if it is a direct parent and the structure exists add it to the structure in the mdisp offset					
				// if class has virtual inheritance then copy individual members from the non-virtual parent struct
				// into the struct 	
				if (recoveredClass.hasSingleInheritance() &&
					recoveredClass.getVftableAddresses().size() > 1 &&
					recoveredClass.inheritsVirtualAncestor()) {

					//NEW
					int offsetOfVirtualParent = getSingleVirtualParentOffset(baseClass);

					int dataLength;
					if (offsetOfVirtualParent == NONE) {
						dataLength = baseClassStructure.getLength();
					}
					else {
						int lengthOfVirtualParent =
							baseClassStructure.getLength() - offsetOfVirtualParent;
						dataLength = baseClassStructure.getLength() - lengthOfVirtualParent;
					}

					if (EditStructureUtils.canAdd(classStructureDataType, baseClassOffset,
						dataLength,
						monitor)) {
						classStructureDataType =
							addIndividualComponentsToStructure(classStructureDataType,
								baseClassStructure, baseClassOffset, offsetOfVirtualParent);
					}
					continue;
				}

				// else copy whole baseClass structure to the class Structure
				if (EditStructureUtils.canAdd(classStructureDataType, baseClassOffset,
					baseClassStructure.getLength(), monitor)) {
					classStructureDataType =
						EditStructureUtils.addDataTypeToStructure(classStructureDataType,
							baseClassOffset,
							baseClassStructure, baseClassStructure.getName(), monitor);

				}

			}
			else {
				// else need to fill in the virtually inherited ones 
				// get the offset of this base class in the class using the vbtable				
				Address vbtableAddress = recoveredClass.getVbtableAddress();
				if (vbtableAddress == null) {
					continue;
				}

				baseClassOffset = api.getInt(recoveredClass.getVbtableAddress().add(vdisp)) + pdisp;

				if (EditStructureUtils.canAdd(classStructureDataType, baseClassOffset,
					baseClassStructure.getLength(), monitor)) {

					classStructureDataType =
						EditStructureUtils.addDataTypeToStructure(classStructureDataType,
							baseClassOffset,
							baseClassStructure, baseClassStructure.getName(), monitor);

				}
			}

		}// end of base class array

		if (vfPointerDataTypes != null) {
			if (!isClassOffsetToVftableMapComplete(recoveredClass)) {
				Msg.debug(this, "class vftable offset map for " + recoveredClass.getName() +
					" is not complete");
			}

			// iterate over the set of offsets to vftables for the class and if nothing
			// is already at the offset, add the vftables
			Map<Integer, Address> classOffsetToVftableMap =
				recoveredClass.getClassOffsetToVftableMap();
			Set<Integer> classVftableOffsets = classOffsetToVftableMap.keySet();
			List<Integer> sortedOffsets = new ArrayList<Integer>(classVftableOffsets);
			Collections.sort(sortedOffsets);

			Integer offset = sortedOffsets.get(0);

			Address vftableAddress = classOffsetToVftableMap.get(offset);

			DataType classVftablePointer = vfPointerDataTypes.get(vftableAddress);

			if (EditStructureUtils.canAdd(classStructureDataType, offset.intValue(),
				classVftablePointer.getLength(), monitor)) {
				classStructureDataType = EditStructureUtils.addDataTypeToStructure(
					classStructureDataType,
					offset.intValue(), classVftablePointer, CLASS_VTABLE_PTR_FIELD_EXT, monitor);

			}
		}

		// add the vbtable structure for single inheritance/virt parent case
		if (recoveredClass.hasSingleInheritance() && recoveredClass.inheritsVirtualAncestor()) {
			classStructureDataType =
				addVbtableToClassStructure(recoveredClass, classStructureDataType, false);
		}

		//NEW
		int dataOffset = getDataOffset(recoveredClass, classStructureDataType);
		int dataLen = UNKNOWN;
		if (dataOffset != NONE) {
			dataLen =
				EditStructureUtils.getNumberOfUndefinedsStartingAtOffset(classStructureDataType,
				dataOffset, monitor);
		}

		if (dataLen != UNKNOWN && dataLen > 0) {

			Structure recoveredClassDataStruct = createClassMemberDataStructure(recoveredClass,
				classStructureDataType, dataLen, dataOffset);

			if (recoveredClassDataStruct != null) {
				classStructureDataType =
					EditStructureUtils.addDataTypeToStructure(classStructureDataType,
					dataOffset, recoveredClassDataStruct,
					classStructureDataType.getName() + "_data", monitor);
			}

		}

		//NEW:
		classStructureDataType =
			addClassVftables(classStructureDataType, recoveredClass, vfPointerDataTypes);

		//NEW:
		classStructureDataType =
			addVbtableToClassStructure(recoveredClass, classStructureDataType, true);

		if (classStructureDataType.getNumComponents() == classStructureDataType.getNumDefinedComponents()) {
			classStructureDataType.setPackingEnabled(true);
		}

		classStructureDataType.setDescription(createParentStringBuffer(recoveredClass).toString());

		classStructureDataType = (Structure) dataTypeManager.addDataType(classStructureDataType,
			DataTypeConflictHandler.DEFAULT_HANDLER);

		return classStructureDataType;
	}




	private Structure addClassVftables(Structure classStructureDataType,
			RecoveredClass recoveredClass, Map<Address, DataType> vfPointerDataTypes)
			throws CancelledException, IllegalArgumentException {

		if (vfPointerDataTypes == null) {
			return classStructureDataType;
		}

		if (!isClassOffsetToVftableMapComplete(recoveredClass)) {
			Msg.debug(this,
				"class vftable offset map for " + recoveredClass.getName() + " is not complete");
		}

		// iterate over the set of offsets to vftables for the class and if nothing
		// is already at the offset, add the vftables
		Map<Integer, Address> classOffsetToVftableMap = recoveredClass.getClassOffsetToVftableMap();
		Set<Integer> classVftableOffsets = classOffsetToVftableMap.keySet();

		if (classVftableOffsets.isEmpty()) {
			return classStructureDataType;
		}

		for (Integer offset : classVftableOffsets) {
			monitor.checkCanceled();

			Address vftableAddress = classOffsetToVftableMap.get(offset);

			int vftableOffset = offset.intValue();

			DataType classVftablePointer = vfPointerDataTypes.get(vftableAddress);

			boolean addedVftablePointer = false;
			while (!addedVftablePointer) {

				monitor.checkCanceled();

				// if enough empty bytes - add class vftable pointer
				if (EditStructureUtils.canAdd(classStructureDataType, vftableOffset,
					classVftablePointer.getLength(), monitor)) {

					classStructureDataType =
						EditStructureUtils.addDataTypeToStructure(classStructureDataType,
							vftableOffset,
							classVftablePointer, CLASS_VTABLE_PTR_FIELD_EXT, monitor);

					addedVftablePointer = true;
					continue;
				}

				// if already has a base class vftable pointer replace with main class vftablePtr
				// get the item at that location

				//NOTE: this returns the component containing that offset so need to get the
				// offset of the start of the component 
				//TODO: maybe updated to getComponentContaining
				DataTypeComponent currentComponent =
					classStructureDataType.getComponentAt(vftableOffset);

				int componentOffset = currentComponent.getOffset();

				if (currentComponent.getFieldName().endsWith(CLASS_VTABLE_PTR_FIELD_EXT)) {
					classStructureDataType.replaceAtOffset(vftableOffset, classVftablePointer,
						classVftablePointer.getLength(), CLASS_VTABLE_PTR_FIELD_EXT, "");
					addedVftablePointer = true;
					continue;
				}

				// ToDO: check size first
				if (!(currentComponent.getDataType() instanceof Structure)) {
//					Msg.debug(this,
//							"Overwriting non-empty, non-vftable, non-struct at offset " +
//								offset.intValue() + " of " + classStructureDataType.getName());
					classStructureDataType.replaceAtOffset(vftableOffset, classVftablePointer,
						classVftablePointer.getLength(), CLASS_VTABLE_PTR_FIELD_EXT, "");
					addedVftablePointer = true;
					continue;
				}

				// if there is a structure at the offset, split it into pieces then 
				// loop again to try to place vftable over either empty bytes or base vftableptr
				if (currentComponent.getDataType() instanceof Structure) {

					DataType currentDT = currentComponent.getDataType();
					Structure internalStruct = (Structure) currentDT;
					int sizeBefore = internalStruct.getLength();
					internalStruct = splitStructure(internalStruct);
					int sizeAfter = internalStruct.getLength();
					if (sizeBefore != sizeAfter) {
						Msg.debug(this,
							"Splitting internal Struct " + internalStruct.getName() + " in " +
								classStructureDataType.getName() + " at offset " +
								offset.intValue());
					}
					DataTypeComponent[] components = internalStruct.getComponents();
					for (DataTypeComponent component : components) {

						int innerOffset = component.getOffset();

						int replaceOffset = component.getOffset() + componentOffset;
						if (classStructureDataType.getLength() <= replaceOffset) {
							Msg.debug(this,
								classStructureDataType.getName() + " trying to place component " +
									component.getFieldName() + " at offset " +
									component.getOffset());
						}

						// add indiv components of internal structure to the outer structure
						classStructureDataType.replaceAtOffset(componentOffset + innerOffset,
							component.getDataType(), component.getLength(),
							component.getFieldName(), "");
					}
				}

			}
		}
		return classStructureDataType;
	}

	private Structure splitStructure(Structure structure)
			throws CancelledException, IllegalArgumentException {

		structure.setPackingEnabled(false);



		if (structure.isNotYetDefined() || isEmptyDefaultSizeStructure(structure)) {
			DataType undefinedDataType = new Undefined4DataType();


			if (defaultPointerSize == 8) {
				undefinedDataType = new Undefined8DataType();
			}
			structure.replaceAtOffset(0, undefinedDataType, undefinedDataType.getLength(),
				structure.getName() + "_expanded", "");
		}
		else {
			DataTypeComponent[] interalStructComponents = structure.getComponents();

			// add indiv components of internal structure to the outer structure
			for (DataTypeComponent component : interalStructComponents) {
				structure.replaceAtOffset(component.getOffset(), component.getDataType(),
					component.getLength(), component.getFieldName(), "");
			}
		}

		if (structure.getNumComponents() == structure.getNumDefinedComponents()) {
			structure.setPackingEnabled(true);
		}

		return structure;
	}


	private boolean isEmptyDefaultSizeStructure(Structure structure) throws CancelledException {

		if (structure.getLength() != defaultPointerSize) {
			return false;
		}
		int numUndefined1s =
			EditStructureUtils.getNumberOfUndefinedsStartingAtOffset(structure, 0, monitor);
		if (structure.getLength() == numUndefined1s) {
			return true;
		}
		return false;
	}

	/**
	 * Method to return the offset of the given class's single virtual parent
	 * @param recoveredClass the given class
	 * @return the offset of the single virtual parent or null if there is not a single virtual parent
	 * or if there is no mapping in the offset map for that parent
	 * @throws CancelledException if cancelled
	 * @throws AddressOutOfBoundsException 
	 * @throws MemoryAccessException 
	 */
	public Integer getSingleVirtualParentOffset(RecoveredClass recoveredClass)
			throws CancelledException, MemoryAccessException, AddressOutOfBoundsException {

		List<RecoveredClass> virtualParentClasses = getVirtualParentClasses(recoveredClass);
		if (virtualParentClasses.size() != 1) {
			return null;
		}

		Map<RecoveredClass, Integer> parentOffsetMap = getBaseClassOffsetMap(recoveredClass);

		return parentOffsetMap.get(virtualParentClasses.get(0));

	}

	private Map<RecoveredClass, Integer> getBaseClassOffsetMap(RecoveredClass recoveredClass)
			throws CancelledException, MemoryAccessException, AddressOutOfBoundsException {

		Map<RecoveredClass, Integer> parentOffsetMap = new HashMap<RecoveredClass, Integer>();

		Data baseClassArrayData = getBaseClassArray(recoveredClass);

		int baseClassOffset = 0;
		int numPointers = baseClassArrayData.getNumComponents();

		for (int i = 0; i < numPointers; ++i) {
			monitor.checkCanceled();

			// Get the base class it is pointing to
			Address pointerAddress = baseClassArrayData.getComponent(i).getAddress();

			Address baseClassDescriptorAddress =
				extendedFlatAPI.getReferencedAddress(pointerAddress, true);
			if (baseClassDescriptorAddress == null) {
				continue;
			}

			RecoveredClass baseClass = getClassFromBaseClassDescriptor(baseClassDescriptorAddress);
			if (baseClass == null) {
				// TODO: return null?
				Msg.debug(this, "Could not get base class from baseClassDescriptor " +
					baseClassDescriptorAddress.toString());
				continue;
			}

			// Continue if the class has mult inh but base class is not on the parent list
			//TODO: possibly update to include all base classes
			if (!recoveredClass.getParentList().contains(baseClass)) {
				continue;
			}

			int mdisp = api.getInt(baseClassDescriptorAddress.add(8));
			int pdisp = api.getInt(baseClassDescriptorAddress.add(12));
			int vdisp = api.getInt(baseClassDescriptorAddress.add(16));
			if (pdisp == -1) {
				baseClassOffset = mdisp;
			}
			else {
				// else need to fill in the virtually inherited ones 
				// get the offset of this base class in the class using the vbtable				
				Address vbtableAddress = recoveredClass.getVbtableAddress();
				if (vbtableAddress == null) {
					Msg.error(this,
						"Cannot retrieve vbtable address so cannot create base class offset map for class " +
							recoveredClass.getName());
					return null;
				}
				baseClassOffset = api.getInt(recoveredClass.getVbtableAddress().add(vdisp)) + pdisp;
			}
			parentOffsetMap.put(baseClass, baseClassOffset);
		}
		return parentOffsetMap;
	}

	/**
	 * Method to retrieve the given class's base class array data type from the RTTI data
	 * @param recoveredClass the given class
	 * @return the base class array data type or null 
	 * @throws CancelledException when cancelled
	 */
	private Data getBaseClassArray(RecoveredClass recoveredClass) throws CancelledException {

		List<Symbol> baseClassArray = extendedFlatAPI.getListOfSymbolsByNameInNamespace(
			RTTI_BASE_CLASS_ARRAY_LABEL, recoveredClass.getClassNamespace(), false);

		if (baseClassArray.size() != 1) {
			return null;
		}

		Address baseClassArrayAddress = baseClassArray.get(0).getAddress();
		Data baseClassArrayData = api.getDataAt(baseClassArrayAddress);
		if (!baseClassArrayData.isArray()) {
			return null;
		}

		return baseClassArrayData;
	}

	/**
	 * Retrieve the RecoveredClass object that corresponds to the one in the same namespace as the given RTTIBaseClassDescriptor address
	 * @param baseClassDescriptorAddress the address of the pointer to the RTTIBaseClassDescriptor structure
	 * @return the corresponding RecoveredClass object or null if it cannot be retrieved
	 * @throws MemoryAccessException if memory cannot be read
	 */
	private RecoveredClass getClassFromBaseClassDescriptor(Address baseClassDescriptorAddress)
			throws MemoryAccessException {

		Symbol baseClassDescSymbol = symbolTable.getPrimarySymbol(baseClassDescriptorAddress);
		if (baseClassDescSymbol == null) {
			return null;
		}
		Namespace namespace = baseClassDescSymbol.getParentNamespace();
		if (namespace.equals(globalNamespace)) {
			return null;
		}
		RecoveredClass baseClass = getClass(namespace);

		return baseClass;
	}

	/**
	 * Method to add a pointer to the class vbtable to the given class's class structure
	 * @param recoveredClass the given class
	 * @param classStructureDataType the given class's class structure data type
	 * @return the updated class structure
	 * @throws CancelledException if cancelled
	 */
	private Structure addVbtableToClassStructure(RecoveredClass recoveredClass,
			Structure classStructureDataType, boolean overwrite) throws CancelledException {

		Structure vbtableStructure = recoveredClass.getVbtableStructure();

		if (vbtableStructure != null) {

			int vbtableOffset = recoveredClass.getVbtableOffset();

			DataType vbaseStructPointer = dataTypeManager.getPointer(vbtableStructure);

			int dataLength = vbaseStructPointer.getLength();
			if (EditStructureUtils.canAdd(classStructureDataType, vbtableOffset, dataLength,
				monitor)) {

				classStructureDataType =
					EditStructureUtils.addDataTypeToStructure(classStructureDataType,
					vbtableOffset, vbaseStructPointer, "vbtablePtr", monitor);

			}
			else if (overwrite) {
				classStructureDataType.replaceAtOffset(vbtableOffset, vbaseStructPointer,
					vbaseStructPointer.getLength(), "vbtablePtr", "");
			}
		}
		return classStructureDataType;
	}

	/**
	 * Method to apply the given class's vbtable structure
	 * @param recoveredClass the given RecoveredClass object which, if applicable, contains the address and structure to apply
	 * @throws AddressOutOfBoundsException if try clear listing at address out of bounds
	 * @throws CancelledException if cancelled
	 * @throws Exception if issue creating data
	 */
	private void applyVbtableStructure(RecoveredClass recoveredClass)
			throws CancelledException, AddressOutOfBoundsException, Exception {

		Address vbtableAddress = recoveredClass.getVbtableAddress();
		if (vbtableAddress == null) {
			return;
		}

		Structure vbtableStructure = recoveredClass.getVbtableStructure();

		api.clearListing(vbtableAddress, vbtableAddress.add(vbtableStructure.getLength()));
		api.createData(vbtableAddress, vbtableStructure);

		api.setPlateComment(vbtableAddress,
			recoveredClass.getClassNamespace().getName(true) + "::vbtable");
	}

	/**
	 * Method to update the labels of vftables that belong to classes with multiple vftables in 
	 * order to distinguish which base class the vftable is for.
	 * @param recoveredClasses the list of RecoveredClass objects
	 * @throws CancelledException if cancelled
	 * @throws InvalidInputException if bad chars trying to label
	 * @throws DuplicateNameException if duplicate name
	 */
	private void updateMultiVftableLabels(List<RecoveredClass> recoveredClasses)
			throws CancelledException, DuplicateNameException, InvalidInputException {

		if (recoveredClasses.isEmpty()) {
			return;
		}
		for (RecoveredClass recoveredClass : recoveredClasses) {
			monitor.checkCanceled();

			// if there are no vftables or only one vftable in this class then there is no need to 
			// distinguish with a new label and can keep the generic one 
			List<Address> vftableAddresses = recoveredClass.getVftableAddresses();
			if (vftableAddresses.size() < 2) {
				continue;
			}

			for (Address vftableAddress : vftableAddresses) {
				RecoveredClass vftableBaseClass =
					recoveredClass.getVftableBaseClass(vftableAddress);
				if (vftableBaseClass != null) {
					Symbol primarySymbol = symbolTable.getPrimarySymbol(vftableAddress);

					String baseClassName = vftableBaseClass.getName();
					// get simplified name by removing template 
					String shortenedTemplateName = vftableBaseClass.getShortenedTemplateName();
					if (!shortenedTemplateName.isBlank()) {
						baseClassName = shortenedTemplateName;
					}

					primarySymbol.setName("vftable_for_" + baseClassName,
						primarySymbol.getSource());
				}
			}
		}
	}

}<|MERGE_RESOLUTION|>--- conflicted
+++ resolved
@@ -168,21 +168,15 @@
 
 		assignParentClassToVftables(recoveredClasses);
 
-<<<<<<< HEAD
 		// using all the information found above, create the class structures, add the constructor,
 		// destructor, vfunctions to class which finds the appropriate class structure and assigns 
 		// to "this" param
 		//println("Creating class data types and applying class structures...");
 		monitor.setMessage("Creating class data types and applying class structures");
 		figureOutClassDataMembers(recoveredClasses);
-=======
-			if (USE_SHORT_TEMPLATE_NAMES_IN_STRUCTURE_FIELDS) {
-				extendedFlatAPI.createShortenedTemplateNamesForClasses(recoveredClasses);
-			}
->>>>>>> 2aefe6a1
 
 		if (USE_SHORT_TEMPLATE_NAMES_IN_STRUCTURE_FIELDS) {
-			extraUtils.createShortenedTemplateNamesForClasses(recoveredClasses);
+			extendedFlatAPI.createShortenedTemplateNamesForClasses(recoveredClasses);
 		}
 
 		createAndApplyClassStructures(recoveredClasses);
@@ -358,7 +352,8 @@
 		int sizeOfDt = completeObjLocatorDataType.getLength();
 
 		api.clearListing(address, address.add(sizeOfDt));
-		Data completeObjectLocator = extendedFlatAPI.createData(address, completeObjLocatorDataType);
+		Data completeObjectLocator =
+			extendedFlatAPI.createData(address, completeObjLocatorDataType);
 		if (completeObjectLocator == null) {
 			return null;
 		}
@@ -447,7 +442,7 @@
 		for (int i = 0; i < numBaseClasses; i++) {
 
 			monitor.checkCanceled();
-			//TODO: extraUtils.getReferencedAddress(address, getIboIf64bit);
+			//TODO: extendedFlatAPI.getReferencedAddress(address, getIboIf64bit);
 			Address baseClassDescriptorAddress = getReferencedAddress(address.add(i * 4));
 
 			Data baseClassDescriptor = extendedFlatAPI.getDataAt(baseClassDescriptorAddress);
@@ -536,7 +531,7 @@
 	private Address createClassHierarchyDescriptor(Address address, Namespace classNamespace)
 			throws CancelledException, MemoryAccessException, InvalidInputException, Exception {
 
-		//TODO: extraUtils.getReferencedAddress(address, getIboIf64bit);
+		//TODO: extendedFlatAPI.getReferencedAddress(address, getIboIf64bit);
 		Address classHierarchyDescriptorAddress = getReferencedAddress(address);
 
 		Data classHierarchyStructure = extendedFlatAPI.getDataAt(classHierarchyDescriptorAddress);
@@ -619,7 +614,7 @@
 
 			int numBaseClasses = extendedFlatAPI.getInt(classHierarchyDescriptorAddress.add(8));
 
-			//TODO: extraUtils.getReferencedAddress(address, getIboIf64bit);
+			//TODO: extendedFlatAPI.getReferencedAddress(address, getIboIf64bit);
 			Address baseClassArrayAddress =
 				getReferencedAddress(classHierarchyDescriptorAddress.add(12));
 
@@ -724,7 +719,8 @@
 				continue;
 			}
 
-			Reference[] referencesTo = extendedFlatAPI.getReferencesTo(completeObjectLocatorAddress);
+			Reference[] referencesTo =
+				extendedFlatAPI.getReferencesTo(completeObjectLocatorAddress);
 			if (referencesTo.length == 0) {
 				Msg.debug(this, "No refs to " + completeObjectLocatorAddress.toString());
 				continue;
@@ -1011,11 +1007,7 @@
 
 				Address addressOfOffset = colAddress.add(4);
 
-<<<<<<< HEAD
-				int offset = extraUtils.getInt(addressOfOffset);
-=======
-					int offset = extendedFlatAPI.getInt(addressOfOffset);
->>>>>>> 2aefe6a1
+				int offset = extendedFlatAPI.getInt(addressOfOffset);
 
 				recoveredClass.addClassOffsetToVftableMapping(offset, vftableAddress);
 			}
@@ -1232,24 +1224,7 @@
 			RTTI_CLASS_HIERARCHY_DESCRIPTOR_LABEL, classNamespace, false);
 
 		if (symbols.size() >= 1) {
-<<<<<<< HEAD
-			return (extraUtils.getInt(symbols.get(0).getAddress().add(4)));
-=======
-
-			try {
-				return (extendedFlatAPI.getInt(symbols.get(0).getAddress().add(4)));
-			}
-			catch (MemoryAccessException e) {
-//				println("Could not get class inheritance flag at address " +
-//					symbols.get(0).getAddress().toString());
-				return NONE;
-			}
-			catch (AddressOutOfBoundsException e) {
-//				println("Could not get class inheritance flag at address " +
-//					symbols.get(0).getAddress().toString());
-				return NONE;
-			}
->>>>>>> 2aefe6a1
+			return (extendedFlatAPI.getInt(symbols.get(0).getAddress().add(4)));
 		}
 
 		return NONE;
