--- conflicted
+++ resolved
@@ -1529,13 +1529,8 @@
 		final DockingActionIf action = getAction(plugin, "Byte Viewer Options");
 		assertTrue(action.isEnabled());
 
-<<<<<<< HEAD
-		SwingUtilities.invokeLater(() -> action.actionPerformed(new ActionContext()));
-		waitForSwing();
-=======
 		SwingUtilities.invokeLater(() -> action.actionPerformed(new DefaultActionContext()));
-		waitForPostedSwingRunnables();
->>>>>>> 5da5af23
+		waitForSwing();
 		ByteViewerOptionsDialog d = env.waitForDialogComponent(ByteViewerOptionsDialog.class, 2000);
 		return d;
 	}
